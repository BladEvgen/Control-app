import React, { useEffect, useState } from "react";
import axiosInstance from "../api";
import { apiUrl } from "../../apiConfig";
import { useParams } from "react-router-dom";
import { useNavigate } from "../RouterUtils";
import { CircleLoader } from "react-spinners";
import { StaffData, AttendanceData } from "../schemas/IData";
import { FaChevronLeft } from "react-icons/fa";
import { FiInfo } from "react-icons/fi";

const StaffDetail = () => {
  const { pin } = useParams<{ pin: string }>();
  const [staffData, setStaffData] = useState<StaffData | null>(null);
  const [oneMonthDataFetched, setOneMonthDataFetched] = useState(false);
  const [startDate, setStartDate] = useState("");
  const [endDate, setEndDate] = useState("");
  const [error, setError] = useState("");
  const [loading, setLoading] = useState(true);
  const [oneMonthStartDate, setOneMonthStartDate] = useState<string>("");
  const [oneMonthEndDate, setOneMonthEndDate] = useState<string>("");
  const navigate = useNavigate();

  useEffect(() => {
    const fetchStaffData = async () => {
      try {
        let params: any = {};
        if (startDate && endDate) {
          if (new Date(startDate) > new Date(endDate)) {
            setError("Дата начала не может быть позже даты окончания");
            return;
          }
          params = {
            start_date: startDate,
            end_date: endDate,
          };
        } else {
          params = {
            start_date: oneMonthStartDate,
            end_date: oneMonthEndDate,
          };
        }
        const res = await axiosInstance.get(`${apiUrl}/api/staff/${pin}`, {
          params,
        });
        setStaffData(res.data);
        setLoading(false);
      } catch (error) {
        console.error(`Error fetching staff data: ${error}`);
      }
    };

    if (oneMonthStartDate && oneMonthEndDate) {
      fetchStaffData();
    }
  }, [pin, startDate, endDate, oneMonthStartDate, oneMonthEndDate]);

  useEffect(() => {
    if (!oneMonthDataFetched) {
      fetchOneMonthData();
    }
  }, [oneMonthDataFetched]);

  const fetchOneMonthData = async () => {
    try {
      const endDate = new Date().toISOString().split("T")[0];
      const startDate = new Date(Date.now() - 30 * 24 * 60 * 60 * 1000)
        .toISOString()
        .split("T")[0];
      setOneMonthStartDate(startDate);
      setOneMonthEndDate(endDate);
      const params = {
        start_date: startDate,
        end_date: endDate,
      };
      const res = await axiosInstance.get(`${apiUrl}/api/staff/${pin}`, {
        params,
      });
      setOneMonthDataFetched(true);

      if (res.data && res.data.percent_for_period) {
        setStaffData({
          ...res.data,
          percent_for_period: res.data.percent_for_period,
        });
      }
    } catch (error) {
      console.error(`Error fetching one month data: ${error}`);
    }
  };

  const handleStartDateChange = (e: React.ChangeEvent<HTMLInputElement>) => {
    setStartDate(e.target.value);
    setError("");
    setEndDate("");
  };

  const handleEndDateChange = (e: React.ChangeEvent<HTMLInputElement>) => {
    setEndDate(e.target.value);
    setError("");
  };

  const formatDate = (dateString: string | null) => {
    if (!dateString) return "Нет данных";
    const date = new Date(dateString);
    return date.toLocaleTimeString([], { hour: "2-digit", minute: "2-digit" });
  };

  const formatMinutes = (totalMinutes: number) => {
    const hours = Math.floor(totalMinutes / 60);
    const minutes = Math.ceil(totalMinutes % 60);
    return `${hours}:${minutes < 10 ? "0" : ""}${minutes}`;
  };

  const renderAttendanceRow = (
    date: string,
    data: AttendanceData,
    isFirst: boolean,
    isLast: boolean
  ) => {
    const isWeekend = data.is_weekend;
    const hasInOut = data.first_in && data.last_out;

    const rowClassNames = `px-6 py-3 whitespace-nowrap ${
      isFirst ? "rounded-t-lg" : ""
    } ${isLast ? "rounded-b-lg" : ""}`;

    if (!hasInOut && !isWeekend) {
      return (
        <tr key={date} className="bg-red-100">
          <td colSpan={5} className={rowClassNames}>
            {date}: Нет данных
          </td>
        </tr>
      );
    } else if (!hasInOut && isWeekend) {
      return (
        <tr key={date} className="bg-yellow-100">
          <td colSpan={5} className={rowClassNames}>
            {date}: Выходной день
          </td>
        </tr>
      );
    } else {
      return (
        <tr key={date} className={isWeekend ? "bg-green-100" : ""}>
          <td className={rowClassNames}>{date}</td>
          <td className={rowClassNames}>
            {data.first_in ? formatDate(data.first_in) : "Нет данных"}
          </td>
          <td className={rowClassNames}>
            {data.last_out ? formatDate(data.last_out) : "Нет данных"}
          </td>
          <td className={rowClassNames}>{data.percent_day}%</td>
          <td className={rowClassNames}>
            {data.total_minutes
              ? formatMinutes(data.total_minutes)
              : "Нет данных"}
          </td>
        </tr>
      );
    }
  };

  const formatDateRu = (dateString: string) => {
    const date = new Date(dateString);
    const day = date.getDate().toString().padStart(2, "0");
    const month = (date.getMonth() + 1).toString().padStart(2, "0");
    const year = date.getFullYear();
    return `${day}.${month}.${year}`;
  };

  const navigateToChildDepartment = () => {
    if (staffData) {
      navigate(`/childDepartment/${staffData.department_id}`);
    }
  };

  const formatNumber = (value: number | undefined | null): string => {
    if (value === undefined || value === null) return "Не установлена";

    const src = value.toString();
    const [out, rnd = "0"] = src.includes(".") ? src.split(".") : [src];

    const chunks = [];
    let i = out.length;
    while (i > 0) {
      chunks.unshift(out.substring(Math.max(i - 3, 0), i));
      i -= 3;
    }

    const formattedOut = chunks.join(" ");
    return `${formattedOut}.${rnd} ₸`;
  };

  const declensionDays = (daysCount: number) => {
    if (daysCount % 10 === 1 && daysCount % 100 !== 11) {
      return "день";
    } else if (
      daysCount % 10 >= 2 &&
      daysCount % 10 <= 4 &&
      (daysCount % 100 < 10 || daysCount % 100 >= 20)
    ) {
      return "дня";
    } else {
      return "дней";
    }
  };

  let bonusPercentage = 0;
  if (
    staffData &&
    staffData.salary !== null &&
    Object.keys(staffData.attendance).length > 28
  ) {
    const percent_for_period = staffData.percent_for_period;

<<<<<<< HEAD
    if (percent_for_period > 105) {
=======
    if (percent_for_period > 100) {
>>>>>>> a8967939
      if (percent_for_period >= 115) {
        bonusPercentage = 20;
      } else if (percent_for_period >= 110) {
        bonusPercentage = 15;
      } else {
        bonusPercentage = 10;
      }
    }
  }

  const TooltipText: React.FC<{ text: string; daysCount: number }> = ({
    text,
    daysCount,
  }) => {
    const [startDate, endDate] = text.split(" - ");
    return (
      <span className="text-xm text-gray-500 italic ml-2">
        <FiInfo className="inline-block align-middle mb-1 mr-1" />
        Выбранный период: {formatDateRu(startDate)} - {formatDateRu(endDate)}{" "}
        (найдено {daysCount} {declensionDays(daysCount)})
      </span>
    );
  };

  return (
    <div className="container mx-auto p-6 sm:p-10 bg-white shadow-lg rounded-xl">
      {loading ? (
        <div className="flex items-center justify-center h-full">
          <CircleLoader color="#4A90E2" loading={loading} size={50} />
        </div>
      ) : (
        staffData && (
          <div>
            <div className="relative mb-6">
              <div className="flex flex-col items-center sm:flex-row sm:items-start sm:space-x-6">
                <img
                  src={`${apiUrl}${staffData.avatar}`}
                  alt="Avatar"
                  className="w-24 h-24 sm:w-32 sm:h-32 rounded-full mb-4 sm:mb-0 shadow-md"
                />
                <div className="text-center sm:text-left">
                  <p className="text-lg font-semibold mb-1">
                    <strong>ФИО:</strong> {staffData.surname} {staffData.name}
                  </p>
                  <p className="text-lg font-semibold mb-1">
                    <strong>Отдел:</strong> {staffData.department}
                  </p>
                  <p className="text-lg font-semibold mb-1">
                    <strong>Должность:</strong>{" "}
                    {staffData.positions?.join(", ") || "Нет данных"}
                  </p>
                  <p className="text-lg font-semibold mb-1">
                    <strong>Зарплата:</strong> {formatNumber(staffData.salary)}
                  </p>
                  <p className="text-lg font-semibold mb-1">
                    <strong>Процент за выбранный период:</strong>{" "}
                    {staffData.percent_for_period} %
                  </p>
                  <p className="text-lg mb-2">
                    <TooltipText
                      text={`${startDate ? startDate : oneMonthStartDate} - ${
                        endDate ? endDate : oneMonthEndDate
                      }`}
                      daysCount={Object.keys(staffData.attendance).length}
                    />
                  </p>
                </div>
                <button
                  className="absolute left-0 top-0 sm:left-8 sm:top-8 lg:-left-14 lg:-top-4 bg-green-500 text-white rounded-full p-2 sm:p-3 hover:bg-green-700 shadow-md z-10 focus:outline-none transition-transform transform hover:scale-105 hidden lg:block"
                  onClick={navigateToChildDepartment}
                >
                  <FaChevronLeft className="text-lg sm:text-xl" />
                </button>
              </div>
            </div>

            {bonusPercentage > 0 && (
              <p className="text-lg text-green-600 mt-4">
                Сотрудник может получить премию в размере {bonusPercentage}% (
                {formatNumber(
                  ((staffData.salary ?? 0) * bonusPercentage) / 100
                )}
                )
              </p>
            )}
            <h2 className="text-2xl font-bold mt-8 mb-4 text-center">
              Посещаемость
            </h2>

            <div className="flex flex-wrap justify-center gap-4 text-sm text-gray-700 mt-4">
              <div className="flex items-center space-x-2">
                <div className="w-4 h-4 rounded-full bg-yellow-300"></div>
                <span className="font-semibold">Выходной день</span>
              </div>
              <div className="flex items-center space-x-2">
                <div className="w-4 h-4 rounded-full bg-red-300"></div>
                <span className="font-semibold">Работник отсутствовал</span>
              </div>
              <div className="flex items-center space-x-2">
                <div className="w-4 h-4 rounded-full bg-green-300"></div>
                <span className="font-semibold">
                  Работник был на работе в выходной
                </span>
              </div>
            </div>

            <div className="mb-4 flex flex-col sm:flex-row sm:space-x-4 justify-center sm:justify-between items-center sm:items-end">
              <div className="mb-2 sm:mb-0 w-full sm:w-auto">
                <label
                  htmlFor="startDate"
                  className="block text-sm font-medium text-gray-700 mb-1"
                >
                  Дата начала:
                </label>
                <input
                  type="date"
                  id="startDate"
                  value={startDate}
                  onChange={handleStartDateChange}
                  className="rounded-md border-gray-300 shadow-sm focus:border-indigo-300 focus:ring focus:ring-indigo-200 focus:ring-opacity-50 w-full sm:w-auto transition-colors duration-300"
                  placeholder="Дата начала"
                />
              </div>
              {startDate && (
                <div className="mt-2 sm:mt-0 w-full sm:w-auto">
                  <label
                    htmlFor="endDate"
                    className="block text-sm font-medium text-gray-700 mb-1"
                  >
                    Дата окончания:
                  </label>
                  <input
                    type="date"
                    id="endDate"
                    value={endDate}
                    onChange={handleEndDateChange}
                    className="rounded-md border-gray-300 shadow-sm focus:border-indigo-300 focus:ring focus:ring-indigo-200 focus:ring-opacity-50 w-full sm:w-auto transition-colors duration-300"
                    placeholder="Дата окончания"
                  />
                </div>
              )}
            </div>
            {error && <p className="text-red-600 mt-2">{error}</p>}

            <div className="overflow-x-auto">
              <table className="w-full divide-y divide-gray-200">
                <thead className="bg-gray-50">
                  <tr>
                    <th
                      scope="col"
                      className="px-6 py-3 text-left text-xs font-medium text-gray-500 uppercase tracking-wider"
                    >
                      Дата
                    </th>
                    <th
                      scope="col"
                      className="px-6 py-3 text-left text-xs font-medium text-gray-500 uppercase tracking-wider"
                    >
                      Первое прибытие
                    </th>
                    <th
                      scope="col"
                      className="px-6 py-3 text-left text-xs font-medium text-gray-500 uppercase tracking-wider"
                    >
                      Последний уход
                    </th>
                    <th
                      scope="col"
                      className="px-6 py-3 text-left text-xs font-medium text-gray-500 uppercase tracking-wider"
                    >
                      Процент дня
                    </th>
                    <th
                      scope="col"
                      className="px-6 py-3 text-left text-xs font-medium text-gray-500 uppercase tracking-wider"
                    >
                      Всего времени (Ч:М)
                    </th>
                  </tr>
                </thead>
                <tbody className="bg-white divide-y divide-gray-200">
                  {Object.entries(staffData.attendance)
                    .reverse()
                    .map(([date, data], index, array) =>
                      renderAttendanceRow(
                        date,
                        data,
                        index === 0,
                        index === array.length - 1
                      )
                    )}
                </tbody>
              </table>
            </div>
            <button
              className="fixed bottom-4 left-4 bg-green-500 text-white rounded-full px-4 py-4 hover:bg-green-700 shadow-md z-10 focus:outline-none sm:block md:block lg:hidden"
              onClick={navigateToChildDepartment}
            >
              <span role="img" aria-label="Back" className="text-xl">
                <FaChevronLeft />
              </span>
            </button>
          </div>
        )
      )}
    </div>
  );
};

export default StaffDetail;<|MERGE_RESOLUTION|>--- conflicted
+++ resolved
@@ -214,11 +214,9 @@
   ) {
     const percent_for_period = staffData.percent_for_period;
 
-<<<<<<< HEAD
+
     if (percent_for_period > 105) {
-=======
     if (percent_for_period > 100) {
->>>>>>> a8967939
       if (percent_for_period >= 115) {
         bonusPercentage = 20;
       } else if (percent_for_period >= 110) {
