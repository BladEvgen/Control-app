import os
from decimal import Decimal
<<<<<<< HEAD
from django.db import models, IntegrityError
from monitoring_app import utils
from django.utils import timezone
from django.dispatch import receiver
=======

from django.contrib import messages
>>>>>>> a8967939
from django.contrib.auth.models import User
from django.core.exceptions import ValidationError
from django.core.validators import FileExtensionValidator
<<<<<<< HEAD
from django.db.models.signals import pre_save, m2m_changed, post_save, post_delete
from django.core.exceptions import ValidationError
=======
from django.db import models, transaction
from django.db.models.signals import m2m_changed, post_delete, post_save, pre_save
from django.dispatch import receiver
from django.utils import timezone
from rest_framework_simplejwt.tokens import RefreshToken

from monitoring_app import utils
>>>>>>> a8967939


class APIKey(models.Model):
    key_name = models.CharField(
        max_length=100, null=False, blank=False, verbose_name="Название ключа"
    )
    created_by = models.ForeignKey(
        User, on_delete=models.SET_NULL, null=True, verbose_name="Создатель"
    )
    created_at = models.DateTimeField(auto_now_add=True, verbose_name="Дата создания")
    key = models.CharField(max_length=256, editable=False, verbose_name="Ключ")
    is_active = models.BooleanField(
        default=True, editable=False, verbose_name="Статус активности"
    )

    def __str__(self):
        status = "Активен" if self.is_active else "Деактивирован"

        return f"Ключ: {self.key_name}  Статус активности: {status}"

    def save(self, *args, **kwargs):
        if not self.key:
            encrypted_key, secret_key = utils.APIKeyUtility.generate_api_key(
                self.key_name, self.created_by
            )
            self.key = encrypted_key
            super(APIKey, self).save(*args, **kwargs)

    class Meta:
        verbose_name = "API Ключ"
        verbose_name_plural = "API Ключи"


class UserProfile(models.Model):
    user = models.OneToOneField(
        User,
        on_delete=models.CASCADE,
        related_name="profile",
        verbose_name="Пользователь",
    )
    is_banned = models.BooleanField(default=False, verbose_name="Статус Блокировки")
    phonenumber = models.CharField(max_length=20, verbose_name="Номер телефона")
    last_login_ip = models.GenericIPAddressField(
        verbose_name="Последний IP-адрес входа", null=True, blank=True
    )

    def __str__(self):
        return f"{self.user.username} Profile"

    class Meta:
        verbose_name = "Профиль пользователя"
        verbose_name_plural = "Профили пользователей"


@receiver(post_save, sender=User)
def create_user_profile(sender, instance, created, **kwargs):
    UserProfile.objects.get_or_create(user=instance)


@receiver(post_save, sender=UserProfile)
def update_user_active_status(sender, instance, **kwargs):
    if instance.is_banned:
        instance.user.is_active = False
    else:
        instance.user.is_active = True
    instance.user.save()


@receiver(post_delete, sender=UserProfile)
def delete_user_on_profile_delete(sender, instance, **kwargs):
    user = instance.user
    user.delete()


@receiver(post_save, sender=UserProfile)
@receiver(post_delete, sender=UserProfile)
def update_jwt_token(sender, instance, **kwargs):
    user = instance.user
    refresh = RefreshToken.for_user(user)


class FileCategory(models.Model):
    name = models.CharField(max_length=100, verbose_name="Название шаблона")
    slug = models.SlugField(unique=True, verbose_name="Ссылка")

    def __str__(self):
        return self.name

    class Meta:
        verbose_name = "Категория файла"
        verbose_name_plural = "Категории файлов"


class ParentDepartment(models.Model):
    id = models.AutoField(primary_key=True, verbose_name="Номер отдела")
    name = models.CharField(max_length=255, unique=True, verbose_name="Название отдела")
    date_of_creation = models.DateTimeField(
        auto_now_add=True, verbose_name="Дата создания"
    )

    def __str__(self):
        return self.name

    class Meta:
        verbose_name = "Родительский отдел"
        verbose_name_plural = "Родительские отделы"


class ChildDepartment(models.Model):
    id = models.AutoField(primary_key=True, verbose_name="Номер отдела")
    name = models.CharField(max_length=255, verbose_name="Название отдела")
    date_of_creation = models.DateTimeField(
        auto_now_add=True, verbose_name="Дата создания"
    )
    parent = models.ForeignKey(
        "self",
        on_delete=models.SET_NULL,
        null=True,
        blank=True,
        related_name="children",
        verbose_name="Родительский отдел",
    )

    def __str__(self):
        return self.name

    def save(self, *args, **kwargs):
        if not self.id:
            existing_child_department = ChildDepartment.objects.filter(
                name=self.name
            ).first()
            if existing_child_department:
                self.id = existing_child_department.id
                self.parent = existing_child_department.parent

        super().save(*args, **kwargs)

    def get_all_child_departments(self):
        children = self.children.all()
        all_children = list(children)
        for child in children:
            all_children.extend(child.get_all_child_departments())
        return all_children

    class Meta:
        verbose_name = "Подотдел"
        verbose_name_plural = "Подотделы"


class Position(models.Model):
    name = models.CharField(
        max_length=255,
        blank=False,
        null=False,
        verbose_name="Профессия",
        default="Сотрудник",
    )
    rate = models.DecimalField(
        max_digits=4, decimal_places=2, verbose_name="Ставка", default=1
    )

    def __str__(self):
        return f"{self.name} Ставка: {self.rate}"

    class Meta:
        verbose_name = "Должность"
        verbose_name_plural = "Должности"


def user_avatar_path(instance, filename):
    return f"user_images/{instance.pin}/{instance.pin}.{filename.split('.')[-1]}"


class Staff(models.Model):
    pin = models.CharField(
        max_length=100,
        blank=False,
        null=False,
        unique=True,
        verbose_name="Id сотрудника",
        editable=False,
    )
    name = models.CharField(max_length=255, blank=False, null=False, verbose_name="Имя")
    surname = models.CharField(
        max_length=255, blank=False, null=False, verbose_name="Фамилия"
    )
    department = models.ForeignKey(
        ChildDepartment, on_delete=models.SET_NULL, null=True, verbose_name="Отдел"
    )
    date_of_creation = models.DateTimeField(
        default=timezone.now, editable=False, verbose_name="Дата добавления"
    )

    positions = models.ManyToManyField(Position, verbose_name="Должность")
    avatar = models.ImageField(
        upload_to=user_avatar_path,
        null=True,
        blank=True,
        verbose_name="Фото Пользователя",
        validators=[FileExtensionValidator(allowed_extensions=["jpg"])],
    )

    def __str__(self):
        return f"{self.surname} {self.name} {self.department.name if self.department else 'N/A'}"

    def save(self, *args, **kwargs):
        super().save(*args, **kwargs)

    class Meta:
        verbose_name = "Сотрудник"
        verbose_name_plural = "Сотрудники"


@receiver(pre_save, sender=Staff)
def delete_old_avatar(sender, instance, **kwargs):
    if not instance.pk:
        return

    try:
        old_instance = Staff.objects.get(pk=instance.pk)
    except Staff.DoesNotExist:
        return

    old_avatar = old_instance.avatar
    new_avatar = instance.avatar

    if old_avatar and old_avatar != new_avatar:
        if os.path.exists(old_avatar.path):
            os.remove(old_avatar.path)

    if new_avatar:
        new_avatar.name = user_avatar_path(instance, new_avatar.name)


class StaffAttendance(models.Model):
    staff = models.ForeignKey(
        Staff,
        on_delete=models.CASCADE,
        related_name="attendance",
        verbose_name="Сотрудник",
        editable=False,
    )
    date_at = models.DateField(
        verbose_name="Дата добавления записи в Таблицу",
        editable=False,
    )
    first_in = models.DateTimeField(
        null=True,
        blank=True,
        verbose_name="Время первого входа",
        editable=True,
        default=None,
    )
    last_out = models.DateTimeField(
        null=True,
        blank=True,
        verbose_name="Время последнего выхода",
        editable=True,
        default=None,
    )

    def __str__(self) -> str:
        return f"{self.staff} {self.date_at.strftime('%d-%m-%Y')}"

    def save(self, *args, **kwargs):
        if "force_insert" in kwargs:
            kwargs.pop("force_insert")

        if self.pk and not self._state.adding:
            orig = StaffAttendance.objects.get(pk=self.pk)
            if (
                self.first_in != orig.first_in or self.last_out != orig.last_out
            ) and "admin" in kwargs:
                raise ValidationError(
                    "Нельзя изменять поля first_in и last_out через админку."
                )

        super().save(*args, **kwargs)

    class Meta:
        unique_together = [["staff", "date_at"]]

        verbose_name = "Посещаемость сотрудника"
        verbose_name_plural = "Посещаемость сотрудников"


class Salary(models.Model):
    CONTRACT_TYPE_CHOICES = [
        ("full_time", "Полная занятость"),
        ("part_time", "Частичная занятость"),
        ("gph", "ГПХ"),
    ]
    staff = models.ForeignKey(
        Staff,
        on_delete=models.CASCADE,
        related_name="salaries",
        verbose_name="Сотрудник",
    )

    net_salary = models.DecimalField(
        max_digits=10,
        decimal_places=2,
        blank=False,
        null=False,
        verbose_name="Чистая зарплата",
    )
    total_salary = models.DecimalField(
        max_digits=10,
        decimal_places=2,
        blank=True,
        null=True,
        editable=False,
        verbose_name="Итоговая зарплата",
    )
    contract_type = models.CharField(
        max_length=20,
        choices=CONTRACT_TYPE_CHOICES,
        default="full_time",
        verbose_name="Тип контракта",
    )

    class Meta:
        verbose_name = "Зарплата"
        verbose_name_plural = "Зарплаты"

    def clean(self):
        total_rate = sum(self.staff.positions.values_list("rate", flat=True))
        if total_rate > 1.5:
            raise ValidationError(
                "Суммарная ставка не может превышать 1.5. Пожалуйста, измените ставки должностей."
            )

    @staticmethod
    def calculate_total_salary(net_salary, rate):
        return net_salary * rate

    def calculate_salaries(self):
        self.clean()
        total_rate = sum(self.staff.positions.values_list("rate", flat=True))
        self.total_salary = self.calculate_total_salary(self.net_salary, total_rate)

    def save(self, *args, **kwargs):
        try:
            with transaction.atomic():
                self.calculate_salaries()
                super().save(*args, **kwargs)
        except ValidationError:
            if hasattr(self, "_request"):
                messages.error(
                    self._request,
                    "Суммарная ставка не может превышать 1.5. Изменения не сохранены.",
                )
            previous_instance = Salary.objects.get(pk=self.pk)
            self.total_salary = previous_instance.total_salary


@receiver(pre_save, sender=Salary)
def calculate_salaries(sender, instance, **kwargs):
    instance.calculate_salaries()


@receiver(m2m_changed, sender=Staff.positions.through)
def update_salary_on_position_change(sender, instance, action, **kwargs):
    if action in ["post_add", "post_remove", "post_clear"]:
        for salary in instance.salaries.all():
            try:
                with transaction.atomic():
                    salary.calculate_salaries()
                    salary.save(update_fields=["total_salary"])
            except ValidationError:
                if hasattr(salary, "_request"):
                    messages.error(
                        salary._request,
                        "Суммарная ставка не может превышать 1.5. Изменения не сохранены.",
                    )
                previous_instance = Salary.objects.get(pk=salary.pk)
                salary.total_salary = previous_instance.total_salary


class PublicHoliday(models.Model):
    date = models.DateField(unique=True, verbose_name="Дата праздника")
    name = models.CharField(max_length=255, verbose_name="Название праздника")
    is_working_day = models.BooleanField(default=False, verbose_name="Рабочий день")

    def __str__(self):
        return f"{self.name} ({self.date})"

    class Meta:
        verbose_name = "Праздничный день"
        verbose_name_plural = "Праздничные дни"<|MERGE_RESOLUTION|>--- conflicted
+++ resolved
@@ -1,21 +1,9 @@
 import os
-from decimal import Decimal
-<<<<<<< HEAD
-from django.db import models, IntegrityError
-from monitoring_app import utils
-from django.utils import timezone
-from django.dispatch import receiver
-=======
 
 from django.contrib import messages
->>>>>>> a8967939
 from django.contrib.auth.models import User
 from django.core.exceptions import ValidationError
 from django.core.validators import FileExtensionValidator
-<<<<<<< HEAD
-from django.db.models.signals import pre_save, m2m_changed, post_save, post_delete
-from django.core.exceptions import ValidationError
-=======
 from django.db import models, transaction
 from django.db.models.signals import m2m_changed, post_delete, post_save, pre_save
 from django.dispatch import receiver
@@ -23,7 +11,6 @@
 from rest_framework_simplejwt.tokens import RefreshToken
 
 from monitoring_app import utils
->>>>>>> a8967939
 
 
 class APIKey(models.Model):
