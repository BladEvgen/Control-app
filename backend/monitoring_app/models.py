--- conflicted
+++ resolved
@@ -546,13 +546,8 @@
         verbose_name="Время окончания занятия", null=True, blank=True
     )
     latitude = models.FloatField(
-<<<<<<< HEAD
-        verbose_name="Широта", help_text="Примерные координаты в радиусе 300 метров"
-=======
         verbose_name="Широта",
-        editable=False,
         help_text="Примерные координаты в радиусе 300 метров",
->>>>>>> c27657b5
     )
     longitude = models.FloatField(
         verbose_name="Долгота",
