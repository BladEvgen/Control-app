import re
import json
import math
import pytz
import logging
import datetime
import pandas as pd
from functools import wraps
from openpyxl import Workbook
from django.urls import reverse
from django.conf import settings
from scipy.spatial import KDTree
from django.db import transaction
from django.utils import timezone
from rest_framework import status
from django.core.cache import cache
from django.http import HttpRequest
from cryptography.fernet import Fernet
from django.core.mail import send_mail
from django.utils.html import format_html
from django.db.models import F, Func, Value
from typing import Any, Dict, List, Optional
from rest_framework.response import Response
from concurrent.futures import ThreadPoolExecutor
from django.contrib.admin import SimpleListFilter
from django.db.models.functions import Power, Sqrt
from django.utils.translation import gettext_lazy as _
from openpyxl.utils.dataframe import dataframe_to_rows
from openpyxl.styles import Alignment, Font, PatternFill

from monitoring_app import models

DAYS = settings.DAYS

logger = logging.getLogger("django")

arcface_model = None

AREA_ADDRESS_MAPPING = {
    "Абылайхана турникет": "КРМУ Абылай хана",
    "вход в 8 этаж": "КРМУ Абылай хана",
    "вход Абылайхана": "КРМУ Абылай хана",
    "военные 3 этаж": "КРМУ Абылай хана",
    "лифтовые с 1 по 7": "КРМУ Абылай хана",
    "выход ЦОС": "КРМУ Абылай хана",
    "Торекулва турникет": "КРМУ Торекулова",
    "карасай батыра турникет": "КРМУ Карасай Батыра",
}
<<<<<<< HEAD


class FaceRecognitionResNet(nn.Module):
    def __init__(self, input_size):
        super(FaceRecognitionResNet, self).__init__()
        self.fc1 = nn.Linear(input_size, 512)
        self.bn1 = nn.BatchNorm1d(512)
        self.fc2 = nn.Linear(512, 256)
        self.bn2 = nn.BatchNorm1d(256)
        self.fc3 = nn.Linear(256, 128)
        self.bn3 = nn.BatchNorm1d(128)
        self.fc4 = nn.Linear(128, 1)

    def forward(self, x):
        x = torch.relu(self.bn1(self.fc1(x)))
        x = torch.relu(self.bn2(self.fc2(x)))
        x = torch.relu(self.bn3(self.fc3(x)))
        return self.fc4(x)


def create_embeddings_from_images(image_paths):
    embeddings = []
    for image_path in image_paths:
        if not os.path.exists(image_path):
            logger.warning(f"Image file does not exist: {image_path}")
            continue

        image = cv2.imread(image_path)
        if image is None:
            logger.warning(f"Failed to load image (possibly corrupted): {image_path}")
            continue

        image = preprocess_image(image)
        embedding = create_face_encoding(image)
        embeddings.append(embedding)

    return embeddings


def preprocess_image(image):
    """
    Масштабирует изображение, если оно меньше 640x640, и проверяет тип данных.

    Args:
        image (numpy.ndarray): Изображение в формате numpy.

    Returns:
        numpy.ndarray: Масштабированное изображение.
    """
    if not isinstance(image, np.ndarray):
        raise ValueError("Expected image as numpy array, got different format.")

    height, width = image.shape[:2]
    if height < 640 or width < 640:
        scale_factor = max(640 / height, 640 / width)
        new_size = (int(width * scale_factor), int(height * scale_factor))
        image = cv2.resize(image, new_size, interpolation=cv2.INTER_CUBIC)
    return image


def load_image_on_gpu(image_path):
    image = cv2.imread(image_path)
    if image is None:
        raise ValueError(f"Failed to load image: {image_path}")
    image_tensor = torch.from_numpy(image).to(get_device())
    return image_tensor


def train_face_recognition_model(staff):
    try:
        device = get_device()

        avatar_image = str(staff.avatar.path)
        augmented_image_dir = str(settings.AUGMENT_ROOT).format(staff_pin=staff.pin)
        augmented_images = [
            os.path.join(augmented_image_dir, img)
            for img in os.listdir(augmented_image_dir)
        ]

        positive_embeddings = create_embeddings_from_images(
            [avatar_image] + augmented_images
        )
        negative_embeddings = generate_negative_samples(staff)

        positive_embeddings = torch.tensor(positive_embeddings, dtype=torch.float32).to(
            device
        )
        negative_embeddings = torch.tensor(negative_embeddings, dtype=torch.float32).to(
            device
        )

        if positive_embeddings.size(0) == 0 or negative_embeddings.size(0) == 0:
            raise ValueError(f"Insufficient data for training model for {staff.pin}.")

        embeddings_combined = torch.cat(
            [positive_embeddings, negative_embeddings], dim=0
        )
        labels = torch.tensor(
            [1] * positive_embeddings.size(0) + [0] * negative_embeddings.size(0),
            dtype=torch.float32,
        ).to(device)

        inputs_train, inputs_val, labels_train, labels_val = train_test_split(
            embeddings_combined, labels, test_size=0.2, random_state=42
        )

        train_data = list(zip(inputs_train, labels_train))
        val_data = list(zip(inputs_val, labels_val))

        train_loader = DataLoader(
            train_data, batch_size=256, shuffle=True, num_workers=0
        )
        val_loader = DataLoader(val_data, batch_size=256, shuffle=False, num_workers=0)

        model = FaceRecognitionResNet(input_size=positive_embeddings.shape[1]).to(
            device
        )

        criterion = nn.BCEWithLogitsLoss()
        optimizer = torch.optim.AdamW(model.parameters(), lr=0.0005, weight_decay=1e-4)
        scaler = torch.cuda.amp.GradScaler()

        for epoch in range(20):
            model.train()
            train_loss = 0.0

            for batch_inputs, batch_labels in train_loader:
                batch_inputs = batch_inputs.to(device)
                batch_labels = batch_labels.to(device)

                optimizer.zero_grad()
                with torch.cuda.amp.autocast():
                    outputs = model(batch_inputs).squeeze()
                    loss = criterion(outputs, batch_labels)

                scaler.scale(loss).backward()
                scaler.step(optimizer)
                scaler.update()

                train_loss += loss.item()

            logger.info(
                f"Epoch {epoch+1}, Train Loss: {train_loss / len(train_loader)}"
            )

            model.eval()
            val_loss = 0.0
            with torch.no_grad():
                for batch_inputs, batch_labels in val_loader:
                    batch_inputs = batch_inputs.to(device)
                    batch_labels = batch_labels.to(device)

                    outputs = model(batch_inputs).squeeze()
                    loss = criterion(outputs, batch_labels)
                    val_loss += loss.item()

            logger.info(
                f"Epoch {epoch+1}, Validation Loss: {val_loss / len(val_loader)}"
            )

        model_path = os.path.join(
            os.path.dirname(staff.avatar.path), f"{staff.pin}_model.pkl"
        )
        torch.save(model.state_dict(), model_path)
        logger.info(f"Model for {staff.pin} saved at {model_path}")

    except Exception as e:
        logger.error(f"Error training model for {staff.pin}: {str(e)}")
        raise e


def load_model_for_staff(staff):
    model_path = os.path.join(
        os.path.dirname(staff.avatar.path), f"{staff.pin}_model.pkl"
    )
    if not os.path.exists(model_path):
        raise ValueError(f"Модель для {staff.pin} не найдена")

    device = get_device()
    model = FaceRecognitionResNet(input_size=512)
    model.load_state_dict(torch.load(model_path, map_location=device))
    model.to(device)
    model.eval()
    return model


def load_arcface_model():
    """
    Загружает модель ArcFace для распознавания лиц.

    Инициализирует модель ArcFace с предпочтительным использованием GPU (если доступен),
    и использует CPU, если GPU недоступен.
    """
    global arcface_model
    if arcface_model is None:
        ctx_id = 0 if torch.cuda.is_available() else -1
        logger.info(f"Using {'GPU' if ctx_id >= 0 else 'CPU'} for ArcFace model")
        arcface_model = FaceAnalysis(name="buffalo_l", ctx_id=ctx_id)
        arcface_model.prepare(ctx_id=ctx_id, det_size=(640, 640))


def get_device():
    """
    Определяет доступное устройство для вычислений (GPU или CPU).

    Returns:
        torch.device: Устройство для выполнения операций (GPU или CPU).
    """
    device = torch.device("cuda" if torch.cuda.is_available() else "cpu")
    logger.info(f"Selected device: {device}")
    return device


def load_image_from_memory(file):
    """
    Загружает изображение из загруженного файла в формате InMemoryUploadedFile и преобразует его в numpy array.

    Args:
        file (InMemoryUploadedFile): Загруженный файл изображения.

    Returns:
        numpy.ndarray: Изображение в формате numpy array.

    Raises:
        ValidationError: Если изображение не удалось загрузить или прочитать.
    """
    try:
        file_bytes = np.frombuffer(file.read(), np.uint8)
        image = cv2.imdecode(file_bytes, cv2.IMREAD_COLOR)
        if image is None:
            raise ValidationError("Невозможно прочитать изображение.")
        return image
    except Exception as e:
        logger.error(f"Ошибка при чтении изображения: {e}")
        raise ValidationError(f"Ошибка чтения изображения: {str(e)}")


def create_face_encoding(image_or_path):
    """
    Создает face encoding для изображения с использованием модели ArcFace.

    Args:
        image_or_path (str или numpy.ndarray): Путь к изображению или само изображение в виде numpy массива.

    Returns:
        list: Эмбеддинг лица в виде списка чисел.

    Raises:
        ValueError: Если не удалось создать эмбеддинг лица.
    """
    try:
        load_arcface_model()
        if isinstance(image_or_path, str):
            if not os.path.exists(image_or_path):
                logger.warning(f"Image file not found: {image_or_path}")
                return None

            image = cv2.imread(image_or_path)
            if image is None:
                logger.warning(f"Failed to load image: {image_or_path}")
                return None

            image = preprocess_image(image)
        else:
            if not isinstance(image_or_path, np.ndarray):
                logger.warning("Invalid image format, expected numpy array.")
                return None
            image = image_or_path

        faces = arcface_model.get(image)
        if not faces:
            logger.warning(f"No face detected in image {str(image_or_path)}")
            return None

        return faces[0].embedding.tolist()

    except Exception as e:
        logger.error(f"Ошибка при создании encoding: {e}")
        return None


def generate_negative_samples(staff, neighbors_count=6):
    """
    Генерирует негативные эмбеддинги для обучения модели.

    Args:
        staff (Staff): Объект сотрудника, для которого создаются негативные примеры.
        neighbors_count (int): Количество негативных эмбеддингов, которые нужно создать.

    Returns:
        list: Список негативных эмбеддингов.
    """
    staff_list = list(
        models.Staff.objects.filter(avatar__isnull=False).exclude(id=staff.id)
    )
    negative_embeddings = []

    for neighbor in staff_list:
        try:
            image_path = neighbor.avatar.path
            if not os.path.exists(image_path):
                continue

            image = cv2.imread(image_path)
            if image is None:
                logger.error(f"Failed to load image: {image_path}")
                continue

            image = preprocess_image(image)

            encoding = create_face_encoding(image)
            negative_embeddings.append(encoding)

        except Exception as e:
            logger.warning(
                f"Failed to create encoding for negative sample from {neighbor.pin}: {e}"
            )

        if len(negative_embeddings) >= neighbors_count:
            break

    return negative_embeddings


def compare_face_with_nn(staff, image_file):
    """
    Сравнивает лицо сотрудника с новым изображением, используя нейронную сеть.

    Args:
        staff (Staff): Сотрудник, чье лицо сравнивается.
        image_file (InMemoryUploadedFile): Новое изображение для сравнения.

    Returns:
        tuple: (verified (bool), distance (float)) - результат сравнения и расстояние.
    """
    try:
        load_arcface_model()
        device = get_device()

        new_encoding = create_face_encoding(image_file)
        model = load_model_for_staff(staff)

        input_tensor = torch.tensor([new_encoding], dtype=torch.float32).to(device)
        output = model(input_tensor).item()

        threshold = settings.FACE_RECOGNITION_THRESHOLD
        verified = output > threshold

        logger.info(f"Face comparison using NN for {staff.pin}: output = {output}")

        return verified, output

    except Exception as e:
        logger.error(
            f"Ошибка при сравнении лица с нейронной сетью для {staff.pin}: {str(e)}"
        )
        raise ValueError(
            f"Ошибка при сравнении лица с нейронной сетью для {staff.pin}: {str(e)}"
        )


def recognize_faces_in_image(image_file):
    """
    Распознает лица на изображении и возвращает информацию о сотрудниках и неизвестных лицах.

    Args:
        image_file (InMemoryUploadedFile): Изображение для распознавания.

    Returns:
        tuple: (recognized_staff (list), unknown_faces (list)) - Список распознанных сотрудников и неизвестных лиц.

    Raises:
        ValidationError: Если возникает ошибка при распознавании лиц.
    """
    try:
        load_arcface_model()
        img = load_image_from_memory(image_file)
        faces = arcface_model.get(img)

        if not faces:
            raise ValidationError("Лица не найдены на изображении")

        recognized_staff = []
        unknown_faces = []

        staff_with_masks = models.Staff.objects.filter(face_mask__isnull=False)
        staff_embeddings = []
        staff_info = []
        for staff in staff_with_masks:
            staff_embeddings.append(staff.face_mask.mask_encoding)
            staff_info.append(staff)

        staff_embeddings = np.array(staff_embeddings)

        for face in faces:
            face_embedding = np.array(face.embedding)
            similarities = cosine_similarity(
                staff_embeddings, [face_embedding]
            ).flatten()
            best_match_index = np.argmax(similarities)
            best_similarity = similarities[best_match_index]

            cosine_distance = (1 + best_similarity) / 2

            if cosine_distance > settings.FACE_RECOGNITION_THRESHOLD:
                staff = staff_info[best_match_index]
                bbox = face.bbox.astype(int).tolist()
                recognized_staff.append(
                    {
                        "pin": staff.pin,
                        "name": staff.name,
                        "surname": staff.surname,
                        "department": (
                            staff.department.name if staff.department else None
                        ),
                        "distance": cosine_distance,
                        "bbox": bbox,
                    }
                )
            else:
                bbox = face.bbox.astype(int).tolist()
                unknown_faces.append(
                    {
                        "status": "unknown",
                        "bbox": bbox,
                    }
                )

        return recognized_staff, unknown_faces

    except Exception as e:
        logger.error(f"Ошибка при распознавании лиц: {str(e)}")
        raise ValidationError(f"Ошибка при распознавании лиц: {str(e)}")
=======
>>>>>>> 0aa888f9


def get_client_ip(request):
    """Get the client IP address from the request, considering proxy setups."""
    x_forwarded_for = request.META.get("HTTP_X_FORWARDED_FOR")
    if x_forwarded_for:
        ip = x_forwarded_for.split(",")[0].strip()
    else:
        ip = request.META.get("REMOTE_ADDR")
    return ip


def format_duration(duration_seconds):
    """Converts a duration in seconds to a more human-readable format."""
    if duration_seconds < 60:
        return f"{duration_seconds:.2f} seconds"
    elif duration_seconds < 3600:
        minutes = duration_seconds // 60
        seconds = duration_seconds % 60
        return f"{minutes:.0f} minute(s) {seconds:.2f} seconds"
    else:
        hours = duration_seconds // 3600
        minutes = (duration_seconds % 3600) // 60
        seconds = duration_seconds % 60
        return f"{hours:.0f} hour(s) {minutes:.0f} minute(s) {seconds:.2f} seconds"


class HierarchicalDepartmentFilter(SimpleListFilter):
    title = _("Department")
    parameter_name = "staff_department"

    def lookups(self, request, model_admin):
        departments = models.ChildDepartment.objects.all().select_related("parent")
        return [(dept.id, dept.name) for dept in departments]

    def queryset(self, request, queryset):
        if self.value():
            try:
                department = models.ChildDepartment.objects.get(pk=self.value())
            except models.ChildDepartment.DoesNotExist:
                return queryset

            descendant_ids = self.get_all_descendant_ids(department)
            return queryset.filter(staff__department__in=descendant_ids)
        return queryset

    def get_all_descendant_ids(self, department):
        descendant_ids = set([department.id])
        queue = [department.id]

        while queue:
            current_id = queue.pop(0)
            children = models.ChildDepartment.objects.filter(
                parent_id=current_id
            ).values_list("id", flat=True)
            queue.extend(children)
            descendant_ids.update(children)

        return descendant_ids


class APIKeyUtility:
    _secret_key = None

    @staticmethod
    def get_secret_key():
        if APIKeyUtility._secret_key is None:
            if not settings.SECRET_API:
                secret_key = Fernet.generate_key().decode("utf-8")

                dotenv = settings.DOTENV_PATH

                with open(dotenv, mode="ab") as f:
                    f.write(f"""\nSECRET_API={secret_key}\n""".encode("utf-8"))

                APIKeyUtility._secret_key = secret_key
            else:
                APIKeyUtility._secret_key = settings.SECRET_API

        return APIKeyUtility._secret_key

    @staticmethod
    def encrypt_data(data, secret_key):
        f = Fernet(secret_key.encode())
        encrypted_data = f.encrypt(json.dumps(data).encode())
        return encrypted_data.decode()

    @staticmethod
    def decrypt_data(encrypted_data, secret_key, fields=("is_active",)):
        f = Fernet(secret_key.encode())
        decrypted_data = f.decrypt(encrypted_data.encode())
        data = json.loads(decrypted_data.decode())

        return {field: data.get(field) for field in fields}

    @staticmethod
    def generate_api_key(key_name, created_by):
        secret_key = APIKeyUtility.get_secret_key()
        data = {
            "key_name": key_name,
            "created_by": created_by.username,
            "created_at": timezone.now().isoformat(),
            "is_activate": True,
        }
        encrypted_data = APIKeyUtility.encrypt_data(data, secret_key)
        return encrypted_data, secret_key


def get_attendance_data(pin: str):
    import requests

    """
    Получает данные о посещаемости сотрудника за предыдущий день.

    Args:
        pin (str): Идентификационный номер сотрудника (PIN-код).

    Returns:
        list: Список словарей, содержащих информацию о каждом проходе
              сотрудника через систему контроля доступа за указанный день.
              Если произошла ошибка, возвращает пустой список.
    """
    prev_date = datetime.datetime.now() - datetime.timedelta(days=DAYS)

    eventTime_first = prev_date.strftime("%Y-%m-%d 00:00:00")
    eventTime_last = prev_date.strftime("%Y-%m-%d 23:59:59")
    access_token = settings.API_KEY

    try:
        params = {
            "endDate": eventTime_last,
            "pageNo": "1",
            "pageSize": "1000",
            "personPin": pin,
            "startDate": eventTime_first,
            "access_token": access_token,
        }
        response = requests.get(
            settings.API_URL + "/api/transaction/listAttTransaction",
            params=params,
            timeout=10,
        )
        response.raise_for_status()
        response_json = response.json()
        return response_json.get("data", [])
    except Exception as e:
        logger.error(f"Error, Pin: {pin}, Error: {e}")
        return []


def get_all_attendance():
    """
    Получает данные о посещаемости всех сотрудников за текущий день
    и сохраняет их в базе данных.

    Выполняет запрос данных о посещаемости для каждого сотрудника
    параллельно с помощью ThreadPoolExecutor. Затем для каждого
    сотрудника извлекает первое и последнее время прохода
    (если данные о посещаемости имеются) и сохраняет их
    в модели StaffAttendance.

    Returns:
        None
    """
    pins = models.Staff.objects.values_list("pin", flat=True)
    attendance_data = {}

    with ThreadPoolExecutor(max_workers=6) as executor:
        for pin, data in zip(pins, executor.map(get_attendance_data, pins)):
            attendance_data[pin] = data

    prev_date = timezone.now() - timezone.timedelta(days=DAYS)
    next_day = prev_date + timezone.timedelta(days=1)

    updates = []

    for pin, data in attendance_data.items():
        staff = models.Staff.objects.get(pin=pin)
        if data:
            first_event = data[-1]
            last_event = data[0] if len(data) > 1 else first_event

            first_event_time = timezone.make_aware(
                timezone.datetime.fromisoformat(first_event["eventTime"])
            )
            last_event_time = (
                timezone.make_aware(
                    timezone.datetime.fromisoformat(last_event["eventTime"])
                )
                if len(data) > 1
                else first_event_time
            )

            first_area_name = first_event.get("areaName")
            last_area_name = last_event.get("areaName")

            area_name_in = first_area_name or "Unknown"
            area_name_out = last_area_name or "Unknown"

        else:
            first_event_time = None
            last_event_time = None
            area_name_in = "Unknown"
            area_name_out = "Unknown"

        date_at = next_day.date()

        attendance, created = models.StaffAttendance.objects.get_or_create(
            staff=staff,
            date_at=date_at,
            defaults={
                "first_in": first_event_time,
                "last_out": last_event_time,
                "area_name_in": area_name_in,
                "area_name_out": area_name_out,
            },
        )
        if not created:
            attendance.first_in = first_event_time
            attendance.last_out = last_event_time
            attendance.area_name_in = area_name_in
            attendance.area_name_out = area_name_out
            updates.append(attendance)

    with transaction.atomic():
        if updates:
            models.StaffAttendance.objects.bulk_update(
                updates, ["first_in", "last_out", "area_name_in", "area_name_out"]
            )


def password_check(password: str) -> bool:
    """
    Проверяет, соответствует ли пароль требованиям сложности системы.

    Эта функция проверяет строку пароля на основе следующих критериев:

        - Минимальная длина 8 символов.
        - Содержит хотя бы одну заглавную букву (A-Z)
        - Содержит хотя бы одну строчную букву (a-z)
        - Содержит хотя бы одну цифру (0-9)
        - Содержит хотя бы один специальный символ из следующего набора: #?!@$%^&*-

    Args:
        пароль (str): строка пароля, которую необходимо проверить.

    Returns:
        bool: True, если пароль соответствует всем требованиям сложности, в противном случае — False
    """
    return bool(
        re.match(
            r"^(?=.*?[A-Z])(?=.*?[a-z])(?=.*?[0-9])(?=.*?[#?!@$%^&*-]).{8,}$", password
        )
    )


def fetch_data(url: str) -> Dict[str, Any]:
    import requests

    try:
        response = requests.get(url, timeout=20)
        response.raise_for_status()
        return response.json()
    except requests.RequestException as e:
        logger.error(f"Error fetching data: {e}")
        return {}


def parse_attendance_data(data: List[Dict[str, Any]]) -> List[List[Optional[str]]]:
    """
    Parses raw attendance data and returns structured rows for the DataFrame.

    Args:
        data: Raw attendance data from the API or source.

    Returns:
        A list of rows with structured attendance data.
    """
    rows = []
    holidays_cache = cache.get("holidays_cache")

    if not holidays_cache:
        holidays_cache = {
            holiday.date: holiday for holiday in models.PublicHoliday.objects.all()
        }
        cache.set("holidays_cache", holidays_cache, timeout=12 * 60 * 60)

    def parse_datetime_with_timezone(dt_str: Optional[str]) -> Optional[str]:
        if not dt_str:
            return None
        try:
            dt = datetime.datetime.fromisoformat(dt_str)
            return dt.strftime("%H:%M:%S")
        except ValueError:
            return None

    for record in data:
        for date, details in record.items():
            try:
                date_obj = datetime.datetime.strptime(date, "%Y-%m-%d").date()
                date_str = date_obj.strftime("%d.%m.%Y")
            except ValueError:
                continue

            public_holiday = holidays_cache.get(date_obj)
            is_holiday = public_holiday and not public_holiday.is_working_day
            is_weekend = date_obj.weekday() >= 5

            department = details.get("department", "").replace("_", " ").capitalize()
            for attendance in details.get("attendance", []):
                staff_fio = attendance.get("staff_fio", "")
                first_in = parse_datetime_with_timezone(attendance.get("first_in"))
                last_out = parse_datetime_with_timezone(attendance.get("last_out"))
                remote_work = attendance.get("remote_work", False)
                absence_reason = attendance.get("absence_reason", None)
                area_name = attendance.get("area_name", "Unknown Area")

                if is_weekend or is_holiday:
                    if first_in and last_out:
                        attendance_info = f"{first_in} - {last_out}\r\n({area_name})"
                        meta = "holiday_with_attendance"
                    else:
                        attendance_info = "Выходной"
                        meta = "holiday"
                else:
                    if first_in and last_out and absence_reason:
                        attendance_info = f"{first_in} - {last_out}\r\n({area_name})"
                        meta = "workday_with_reason"
                    elif first_in and last_out:
                        attendance_info = f"{first_in} - {last_out}\r\n({area_name})"
                        meta = "workday"
                    elif absence_reason:
                        attendance_info = absence_reason
                        meta = "absence_reason"
                    elif remote_work:
                        attendance_info = "Удаленная работа"
                        meta = "remote_work"
                    else:
                        attendance_info = "Отсутствие"
                        meta = "absence"

                rows.append([staff_fio, department, date_str, attendance_info, meta])
    return rows


def create_dataframe(rows: List[List[Optional[str]]]) -> pd.DataFrame:
    """
    Converts structured rows into a pivoted DataFrame.

    Args:
        rows: List of structured rows containing attendance data.

    Returns:
        A pivoted pandas DataFrame for further processing.
    """
    display_rows = [row[:-1] for row in rows]

    df = pd.DataFrame(display_rows, columns=["ФИО", "Отдел", "Дата", "Посещаемость"])
    df_pivot = df.pivot_table(
        index=["ФИО", "Отдел"],
        columns="Дата",
        values="Посещаемость",
        aggfunc="first",
        fill_value="Отсутствие",
    )
    df_pivot_sorted = df_pivot.reindex(
        sorted(
            df_pivot.columns,
            key=lambda x: pd.to_datetime(x, format="%d.%m.%Y"),
            reverse=True,
        ),
        axis=1,
    )
    return df_pivot_sorted


def save_to_excel(
    df_pivot_sorted: pd.DataFrame, rows: List[List[Optional[str]]]
) -> Workbook:
    """
    Форматирует данные посещаемости в Excel-таблицу.

    Args:
        df_pivot_sorted: Поворотный DataFrame с данными посещаемости.
        rows: Оригинальные строки с метаданными для форматирования.

    Returns:
        Объект Workbook из openpyxl.
    """
    wb = Workbook()
    ws = wb.active

    data_font = Font(name="Roboto", size=12)
    header_font = Font(name="Roboto", size=15, bold=True)
    data_alignment = Alignment(horizontal="center", vertical="center", wrap_text=True)
    header_alignment = Alignment(
        horizontal="center", vertical="center", wrap_text=False
    )

    absence_fill = PatternFill(
        start_color="ab0a0a", end_color="ab0a0a", fill_type="solid"
    )
    remote_work_fill = PatternFill(
        start_color="ADD8E6", end_color="ADD8E6", fill_type="solid"
    )
    reason_fill = PatternFill(
        start_color="FFA500", end_color="FFA500", fill_type="solid"
    )
    holiday_fill = PatternFill(
        start_color="D3F9D8", end_color="D3F9D8", fill_type="solid"
    )

    df_flat = df_pivot_sorted.reset_index()
    df_flat_sorted = df_flat.sort_values(by=["Отдел", "ФИО"])

    meta_dict = {(row[0], row[2]): row[-1] for row in rows}

    max_col_widths = [0] * len(df_flat_sorted.columns)
    max_row_heights = [0] * (len(df_flat_sorted) + 1)

    for r_idx, r in enumerate(
        dataframe_to_rows(df_flat_sorted, index=False, header=True), 1
    ):
        for c_idx, value in enumerate(r, 1):
            cell = ws.cell(row=r_idx, column=c_idx, value=value)

            if r_idx == 1:
                cell.font = header_font
                cell.alignment = header_alignment
            else:
                cell.font = data_font
                cell.alignment = data_alignment

                if c_idx > 2:
                    staff_fio = r[0]
                    date = df_flat_sorted.columns[c_idx - 1]
                    meta = meta_dict.get((staff_fio, date), None)
                    if meta == "holiday_with_attendance":
                        cell.fill = holiday_fill
                    elif meta == "absence_reason":
                        cell.fill = reason_fill
                    elif meta == "remote_work":
                        cell.fill = remote_work_fill
                    elif meta == "absence":
                        cell.fill = absence_fill
                        cell.font = Font(color="FFFFFF")

            value_length = len(str(value)) if value else 0
            max_col_widths[c_idx - 1] = max(max_col_widths[c_idx - 1], value_length + 2)
            max_row_heights[r_idx - 1] = max(max_row_heights[r_idx - 1], value_length)

    for idx, col_width in enumerate(max_col_widths, start=1):
        ws.column_dimensions[ws.cell(row=1, column=idx).column_letter].width = max(
            col_width, 15
        )

    for idx, row_height in enumerate(max_row_heights, start=1):
        ws.row_dimensions[idx].height = max(row_height * 2, 25)

    return wb


def add_api_key_header(func):
    @wraps(func)
    def wrapper(*args, **kwargs):
        request = args[0]

        if isinstance(request, HttpRequest):
            api_key = models.APIKey.objects.filter(is_active=True).first()
            if api_key:
                request.META["HTTP_X_API_KEY"] = api_key.key
            else:
                return Response(
                    {"error": "No active API key available for authentication."},
                    status=status.HTTP_403_FORBIDDEN,
                )

        return func(*args, **kwargs)

    return wrapper


def send_password_reset_email(user, request):
    reset_link = f"{request.scheme}://{request.get_host()}{reverse('password_reset_confirm', args=[models.PasswordResetToken.generate_token(user)])}"

    subject = "Инструкция по сбросу пароля"
    html_message = format_html(
        """
        <div style="font-family: 'Segoe UI', 'Roboto', 'Helvetica Neue', 'Arial', sans-serif; max-width: 600px; margin: auto; padding: 20px; border: 1px solid #ececec; border-radius: 10px; background-color: #ffffff;">
            <h2 style="color: #007bff; text-align: center; margin-bottom: 20px;">Сброс пароля</h2>
            <p style="color: #333; line-height: 1.6; margin-bottom: 20px; text-align: center;">
                Здравствуйте, {username}. Вы запросили сброс пароля для своего аккаунта. 
                Пожалуйста, нажмите кнопку ниже, чтобы сбросить пароль.
            </p>
            <div style="text-align: center; margin-bottom: 30px;">
                <a href="{reset_link}" style="display: inline-block; padding: 15px 30px; color: #ffffff; background-color: #007bff; text-decoration: none; border-radius: 5px; font-size: 18px; font-weight: bold;">
                    Сбросить пароль
                </a>
            </div>
            <p style="color: #555; line-height: 1.6; margin-bottom: 20px; text-align: center;">
                Ссылка для сброса пароля действительна в течение <strong>1 часа</strong>. Если вы не запрашивали сброс пароля, просто проигнорируйте это письмо.
            </p>
            <hr style="border: none; border-top: 1px solid #ececec; margin: 30px 0;">
            <p style="font-size: 12px; color: #999; text-align: center;">
                Мы рады помочь вам сохранить безопасность вашего аккаунта. 
            </p>
        </div>
        """,
        username=user.username,
        reset_link=reset_link,
    )

    plain_message = (
        f"Здравствуйте, {user.username}!\n\n"
        "Вы получили это письмо, потому что был запрошен сброс пароля для вашего аккаунта.\n\n"
        f"Для сброса пароля перейдите по следующей ссылке: {reset_link}\n\n"
        "Эта ссылка будет действительна в течение 1 часа. Для вашей безопасности не передавайте эту ссылку другим лицам.\n\n"
        "Если вы не запрашивали сброс пароля, проигнорируйте это письмо, и ваш пароль останется неизменным.\n\n"
        "С уважением,\n"
        "Команда поддержки."
    )

    send_mail(
        subject,
        plain_message,
        settings.DEFAULT_FROM_EMAIL,
        [user.email],
        html_message=html_message,
    )


def get_user_timezone(request):
    user_timezone = request.session.get("timezone")
    if not user_timezone:
        user_timezone = settings.TIME_ZONE
    return pytz.timezone(user_timezone)


def normalize_id(department_id):
    """
    Нормализует ID отдела, удаляя ведущие нули, если ID состоит только из цифр.
    Если ID содержит буквы, он остаётся без изменений.

    Args:
        department_id (str): ID отдела.

    Returns:
        str: Нормализованный ID.
    """
    if department_id.isdigit():
        return str(int(department_id))
    return department_id


def transliterate(name):
    slovar = {
        "а": "a",
        "б": "b",
        "в": "v",
        "г": "g",
        "д": "d",
        "е": "e",
        "ё": "yo",
        "ж": "zh",
        "з": "z",
        "и": "i",
        "й": "y",
        "к": "k",
        "л": "l",
        "м": "m",
        "н": "n",
        "о": "o",
        "п": "p",
        "р": "r",
        "с": "s",
        "т": "t",
        "у": "u",
        "ф": "f",
        "х": "h",
        "ц": "ts",
        "ч": "ch",
        "ш": "sh",
        "щ": "sch",
        "ъ": "",
        "ы": "y",
        "ь": "",
        "э": "e",
        "ю": "yu",
        "я": "ya",
        " ": " ",
        "-": "-",
        ".": ".",
        ",": ",",
        "!": "!",
        "?": "?",
        ":": ":",
    }

    name = name.lower()
    translit = []
    for letter in name:
        translit.append(slovar.get(letter, letter))

    return "".join(translit)


class Radians(Func):
    function = "RADIANS"


class Cos(Func):
    function = "COS"


def generate_map_data(
    locations, date_at, search_staff_attendance=True, filter_empty=False
):
    """
    Генерирует данные по локациям, включая посещения сотрудников и занятия.

    Args:
        locations (QuerySet): Локации из модели ClassLocation.
        date_at (date): Дата для фильтрации данных.
        search_staff_attendance (bool): Если True, включает данные из StaffAttendance и LessonAttendance.
        filter_empty (bool): Если True, исключает локации с нулевым количеством посещений.

    Returns:
        list: Список словарей с данными по локациям, готовых для отображения на карте.
    """
    area_address_mapping = {
        "Абылайхана турникет": "Проспект Абылай хана, 51/53",
        "вход в 8 этаж": "Проспект Абылай хана, 51/53",
        "военные 3 этаж": "Проспект Абылай хана, 51/53",
        "лифтовые с 1 по 7": "Проспект Абылай хана, 51/53",
        "выход ЦОС": "Проспект Абылай хана, 51/53",
        "Торекулва турникет": "Улица Торекулова, 71",
        "карасай батыра турникет": "Улица Карасай батыра, 75",
    }

    if search_staff_attendance:
        staff_data = models.StaffAttendance.objects.filter(
            date_at=date_at + datetime.timedelta(days=1), first_in__isnull=False
        ).values("staff_id", "area_name_in")

        staff_by_address = {}
        unique_staff_ids = set()

        for record in staff_data:
            staff_id = record["staff_id"]
            area_name = record["area_name_in"]
            address = area_address_mapping.get(area_name)

            if address:
                if staff_id not in unique_staff_ids:
                    staff_by_address[address] = staff_by_address.get(address, 0) + 1
                    unique_staff_ids.add(staff_id)

        lesson_data = models.LessonAttendance.objects.filter(date_at=date_at).values(
            "staff_id", "latitude", "longitude"
        )

        staff_to_location = {}
        for lesson in lesson_data:
            staff_id = lesson["staff_id"]
            lesson_lat = lesson["latitude"]
            lesson_lng = lesson["longitude"]

            radius = 200
            K = 111320

            class_locations = (
                models.ClassLocation.objects.annotate(
                    delta_lat=F("latitude") - Value(lesson_lat),
                    delta_lon=F("longitude") - Value(lesson_lng),
                    delta_lat_m=(F("latitude") - Value(lesson_lat)) * K,
                    delta_lon_m=(F("longitude") - Value(lesson_lng))
                    * K
                    * Cos(Radians(Value(lesson_lat))),
                    distance=Sqrt(
                        Power((F("latitude") - Value(lesson_lat)) * K, 2)
                        + Power(
                            (F("longitude") - Value(lesson_lng))
                            * K
                            * Cos(Radians(Value(lesson_lat))),
                            2,
                        )
                    ),
                )
                .filter(distance__lte=radius)
                .order_by("distance")
            )

            if class_locations.exists():
                closest_location = class_locations.first()
                staff_to_location[staff_id] = closest_location

        lesson_attendance_by_location = {}
        for staff_id, location in staff_to_location.items():
            if location.address not in lesson_attendance_by_location:
                lesson_attendance_by_location[location.address] = set()
            lesson_attendance_by_location[location.address].add(staff_id)

    else:
        staff_by_address = {}
        lesson_attendance_by_location = {}

    result_list = []
    for loc in locations:
        location_data = {
            "name": loc.name,
            "address": loc.address,
            "lat": loc.latitude,
            "lng": loc.longitude,
        }
        if search_staff_attendance:
            employees_count = staff_by_address.get(loc.address, 0) + len(
                lesson_attendance_by_location.get(loc.address, set())
            )
            if employees_count > 0:
                location_data["employees"] = employees_count
                if filter_empty and employees_count <= 1:
                    continue
            else:
                continue
        else:
            location_data.pop("employees", None)

        result_list.append(location_data)

    main_location = next(
        (
            item
            for item in result_list
            if item["address"] == "Проспект Абылай хана, 51/53"
        ),
        None,
    )
    if main_location:
        result_list.remove(main_location)
        result_list.insert(0, main_location)

    return result_list


class LocationSearcher:
    def __init__(self, locations):
        """
        Инициализация с использованием списка локаций.

        Args:
            locations (list): Список словарей с ключами `latitude`, `longitude`, `name`.
        """
        self.locations = locations
        self.kd_tree = KDTree(
            [(loc["latitude"], loc["longitude"]) for loc in locations]
        )
        self.names = [loc["name"] for loc in locations]

    def find_nearest(self, lat, lon, radius=200):
        """
        Находит ближайшую локацию в заданном радиусе.

        Args:
            lat (float): Широта искомой точки.
            lon (float): Долгота искомой точки.
            radius (float): Радиус поиска в метрах.

        Returns:
            str: Название ближайшей локации или "Unknown Area".
        """
        meters_to_degrees = radius / 111000
        indices = self.kd_tree.query_ball_point([lat, lon], meters_to_degrees)
        if indices:
            return self.names[indices[0]]
        return "Unknown Area"


def is_within_radius(lat1, lon1, lat2, lon2, radius=200):
    R = 6371000
    phi1, phi2 = math.radians(lat1), math.radians(lat2)
    delta_phi = math.radians(lat2 - lat1)
    delta_lambda = math.radians(lon2 - lon1)
    a = (
        math.sin(delta_phi / 2) ** 2
        + math.cos(phi1) * math.cos(phi2) * math.sin(delta_lambda / 2) ** 2
    )
    c = 2 * math.atan2(math.sqrt(a), math.sqrt(1 - a))
    distance = R * c
    return distance <= radius


def extract_coordinates(geo_data):
    """
    Extracts latitude and longitude from a geo data string formatted as 'longitude%2Clatitude'.

    This function searches the input string `geo_data` for a latitude-longitude pair in the
    format `longitude%2Clatitude` (e.g., "76.929225%2C43.254926"). The latitude and longitude
    values are extracted, converted to floats, and returned in the order (latitude, longitude).

    Args:
        geo_data (str): A string containing latitude and longitude data in the
            format 'longitude%2Clatitude'.

    Returns:
        tuple: A tuple (latitude, longitude) if the coordinates are successfully extracted,
        or (None, None) if the input string is invalid or does not contain recognizable coordinates.

    Example:
        >>> extract_coordinates("76.929225%2C43.254926")
        (43.254926, 76.929225)
    """
    match = re.search(r"(\d{2}\.\d+)%2C(\d{2}\.\d+)", geo_data)
    if match:
        return match.group(2), match.group(1)
    return (None, None)<|MERGE_RESOLUTION|>--- conflicted
+++ resolved
@@ -46,443 +46,6 @@
     "Торекулва турникет": "КРМУ Торекулова",
     "карасай батыра турникет": "КРМУ Карасай Батыра",
 }
-<<<<<<< HEAD
-
-
-class FaceRecognitionResNet(nn.Module):
-    def __init__(self, input_size):
-        super(FaceRecognitionResNet, self).__init__()
-        self.fc1 = nn.Linear(input_size, 512)
-        self.bn1 = nn.BatchNorm1d(512)
-        self.fc2 = nn.Linear(512, 256)
-        self.bn2 = nn.BatchNorm1d(256)
-        self.fc3 = nn.Linear(256, 128)
-        self.bn3 = nn.BatchNorm1d(128)
-        self.fc4 = nn.Linear(128, 1)
-
-    def forward(self, x):
-        x = torch.relu(self.bn1(self.fc1(x)))
-        x = torch.relu(self.bn2(self.fc2(x)))
-        x = torch.relu(self.bn3(self.fc3(x)))
-        return self.fc4(x)
-
-
-def create_embeddings_from_images(image_paths):
-    embeddings = []
-    for image_path in image_paths:
-        if not os.path.exists(image_path):
-            logger.warning(f"Image file does not exist: {image_path}")
-            continue
-
-        image = cv2.imread(image_path)
-        if image is None:
-            logger.warning(f"Failed to load image (possibly corrupted): {image_path}")
-            continue
-
-        image = preprocess_image(image)
-        embedding = create_face_encoding(image)
-        embeddings.append(embedding)
-
-    return embeddings
-
-
-def preprocess_image(image):
-    """
-    Масштабирует изображение, если оно меньше 640x640, и проверяет тип данных.
-
-    Args:
-        image (numpy.ndarray): Изображение в формате numpy.
-
-    Returns:
-        numpy.ndarray: Масштабированное изображение.
-    """
-    if not isinstance(image, np.ndarray):
-        raise ValueError("Expected image as numpy array, got different format.")
-
-    height, width = image.shape[:2]
-    if height < 640 or width < 640:
-        scale_factor = max(640 / height, 640 / width)
-        new_size = (int(width * scale_factor), int(height * scale_factor))
-        image = cv2.resize(image, new_size, interpolation=cv2.INTER_CUBIC)
-    return image
-
-
-def load_image_on_gpu(image_path):
-    image = cv2.imread(image_path)
-    if image is None:
-        raise ValueError(f"Failed to load image: {image_path}")
-    image_tensor = torch.from_numpy(image).to(get_device())
-    return image_tensor
-
-
-def train_face_recognition_model(staff):
-    try:
-        device = get_device()
-
-        avatar_image = str(staff.avatar.path)
-        augmented_image_dir = str(settings.AUGMENT_ROOT).format(staff_pin=staff.pin)
-        augmented_images = [
-            os.path.join(augmented_image_dir, img)
-            for img in os.listdir(augmented_image_dir)
-        ]
-
-        positive_embeddings = create_embeddings_from_images(
-            [avatar_image] + augmented_images
-        )
-        negative_embeddings = generate_negative_samples(staff)
-
-        positive_embeddings = torch.tensor(positive_embeddings, dtype=torch.float32).to(
-            device
-        )
-        negative_embeddings = torch.tensor(negative_embeddings, dtype=torch.float32).to(
-            device
-        )
-
-        if positive_embeddings.size(0) == 0 or negative_embeddings.size(0) == 0:
-            raise ValueError(f"Insufficient data for training model for {staff.pin}.")
-
-        embeddings_combined = torch.cat(
-            [positive_embeddings, negative_embeddings], dim=0
-        )
-        labels = torch.tensor(
-            [1] * positive_embeddings.size(0) + [0] * negative_embeddings.size(0),
-            dtype=torch.float32,
-        ).to(device)
-
-        inputs_train, inputs_val, labels_train, labels_val = train_test_split(
-            embeddings_combined, labels, test_size=0.2, random_state=42
-        )
-
-        train_data = list(zip(inputs_train, labels_train))
-        val_data = list(zip(inputs_val, labels_val))
-
-        train_loader = DataLoader(
-            train_data, batch_size=256, shuffle=True, num_workers=0
-        )
-        val_loader = DataLoader(val_data, batch_size=256, shuffle=False, num_workers=0)
-
-        model = FaceRecognitionResNet(input_size=positive_embeddings.shape[1]).to(
-            device
-        )
-
-        criterion = nn.BCEWithLogitsLoss()
-        optimizer = torch.optim.AdamW(model.parameters(), lr=0.0005, weight_decay=1e-4)
-        scaler = torch.cuda.amp.GradScaler()
-
-        for epoch in range(20):
-            model.train()
-            train_loss = 0.0
-
-            for batch_inputs, batch_labels in train_loader:
-                batch_inputs = batch_inputs.to(device)
-                batch_labels = batch_labels.to(device)
-
-                optimizer.zero_grad()
-                with torch.cuda.amp.autocast():
-                    outputs = model(batch_inputs).squeeze()
-                    loss = criterion(outputs, batch_labels)
-
-                scaler.scale(loss).backward()
-                scaler.step(optimizer)
-                scaler.update()
-
-                train_loss += loss.item()
-
-            logger.info(
-                f"Epoch {epoch+1}, Train Loss: {train_loss / len(train_loader)}"
-            )
-
-            model.eval()
-            val_loss = 0.0
-            with torch.no_grad():
-                for batch_inputs, batch_labels in val_loader:
-                    batch_inputs = batch_inputs.to(device)
-                    batch_labels = batch_labels.to(device)
-
-                    outputs = model(batch_inputs).squeeze()
-                    loss = criterion(outputs, batch_labels)
-                    val_loss += loss.item()
-
-            logger.info(
-                f"Epoch {epoch+1}, Validation Loss: {val_loss / len(val_loader)}"
-            )
-
-        model_path = os.path.join(
-            os.path.dirname(staff.avatar.path), f"{staff.pin}_model.pkl"
-        )
-        torch.save(model.state_dict(), model_path)
-        logger.info(f"Model for {staff.pin} saved at {model_path}")
-
-    except Exception as e:
-        logger.error(f"Error training model for {staff.pin}: {str(e)}")
-        raise e
-
-
-def load_model_for_staff(staff):
-    model_path = os.path.join(
-        os.path.dirname(staff.avatar.path), f"{staff.pin}_model.pkl"
-    )
-    if not os.path.exists(model_path):
-        raise ValueError(f"Модель для {staff.pin} не найдена")
-
-    device = get_device()
-    model = FaceRecognitionResNet(input_size=512)
-    model.load_state_dict(torch.load(model_path, map_location=device))
-    model.to(device)
-    model.eval()
-    return model
-
-
-def load_arcface_model():
-    """
-    Загружает модель ArcFace для распознавания лиц.
-
-    Инициализирует модель ArcFace с предпочтительным использованием GPU (если доступен),
-    и использует CPU, если GPU недоступен.
-    """
-    global arcface_model
-    if arcface_model is None:
-        ctx_id = 0 if torch.cuda.is_available() else -1
-        logger.info(f"Using {'GPU' if ctx_id >= 0 else 'CPU'} for ArcFace model")
-        arcface_model = FaceAnalysis(name="buffalo_l", ctx_id=ctx_id)
-        arcface_model.prepare(ctx_id=ctx_id, det_size=(640, 640))
-
-
-def get_device():
-    """
-    Определяет доступное устройство для вычислений (GPU или CPU).
-
-    Returns:
-        torch.device: Устройство для выполнения операций (GPU или CPU).
-    """
-    device = torch.device("cuda" if torch.cuda.is_available() else "cpu")
-    logger.info(f"Selected device: {device}")
-    return device
-
-
-def load_image_from_memory(file):
-    """
-    Загружает изображение из загруженного файла в формате InMemoryUploadedFile и преобразует его в numpy array.
-
-    Args:
-        file (InMemoryUploadedFile): Загруженный файл изображения.
-
-    Returns:
-        numpy.ndarray: Изображение в формате numpy array.
-
-    Raises:
-        ValidationError: Если изображение не удалось загрузить или прочитать.
-    """
-    try:
-        file_bytes = np.frombuffer(file.read(), np.uint8)
-        image = cv2.imdecode(file_bytes, cv2.IMREAD_COLOR)
-        if image is None:
-            raise ValidationError("Невозможно прочитать изображение.")
-        return image
-    except Exception as e:
-        logger.error(f"Ошибка при чтении изображения: {e}")
-        raise ValidationError(f"Ошибка чтения изображения: {str(e)}")
-
-
-def create_face_encoding(image_or_path):
-    """
-    Создает face encoding для изображения с использованием модели ArcFace.
-
-    Args:
-        image_or_path (str или numpy.ndarray): Путь к изображению или само изображение в виде numpy массива.
-
-    Returns:
-        list: Эмбеддинг лица в виде списка чисел.
-
-    Raises:
-        ValueError: Если не удалось создать эмбеддинг лица.
-    """
-    try:
-        load_arcface_model()
-        if isinstance(image_or_path, str):
-            if not os.path.exists(image_or_path):
-                logger.warning(f"Image file not found: {image_or_path}")
-                return None
-
-            image = cv2.imread(image_or_path)
-            if image is None:
-                logger.warning(f"Failed to load image: {image_or_path}")
-                return None
-
-            image = preprocess_image(image)
-        else:
-            if not isinstance(image_or_path, np.ndarray):
-                logger.warning("Invalid image format, expected numpy array.")
-                return None
-            image = image_or_path
-
-        faces = arcface_model.get(image)
-        if not faces:
-            logger.warning(f"No face detected in image {str(image_or_path)}")
-            return None
-
-        return faces[0].embedding.tolist()
-
-    except Exception as e:
-        logger.error(f"Ошибка при создании encoding: {e}")
-        return None
-
-
-def generate_negative_samples(staff, neighbors_count=6):
-    """
-    Генерирует негативные эмбеддинги для обучения модели.
-
-    Args:
-        staff (Staff): Объект сотрудника, для которого создаются негативные примеры.
-        neighbors_count (int): Количество негативных эмбеддингов, которые нужно создать.
-
-    Returns:
-        list: Список негативных эмбеддингов.
-    """
-    staff_list = list(
-        models.Staff.objects.filter(avatar__isnull=False).exclude(id=staff.id)
-    )
-    negative_embeddings = []
-
-    for neighbor in staff_list:
-        try:
-            image_path = neighbor.avatar.path
-            if not os.path.exists(image_path):
-                continue
-
-            image = cv2.imread(image_path)
-            if image is None:
-                logger.error(f"Failed to load image: {image_path}")
-                continue
-
-            image = preprocess_image(image)
-
-            encoding = create_face_encoding(image)
-            negative_embeddings.append(encoding)
-
-        except Exception as e:
-            logger.warning(
-                f"Failed to create encoding for negative sample from {neighbor.pin}: {e}"
-            )
-
-        if len(negative_embeddings) >= neighbors_count:
-            break
-
-    return negative_embeddings
-
-
-def compare_face_with_nn(staff, image_file):
-    """
-    Сравнивает лицо сотрудника с новым изображением, используя нейронную сеть.
-
-    Args:
-        staff (Staff): Сотрудник, чье лицо сравнивается.
-        image_file (InMemoryUploadedFile): Новое изображение для сравнения.
-
-    Returns:
-        tuple: (verified (bool), distance (float)) - результат сравнения и расстояние.
-    """
-    try:
-        load_arcface_model()
-        device = get_device()
-
-        new_encoding = create_face_encoding(image_file)
-        model = load_model_for_staff(staff)
-
-        input_tensor = torch.tensor([new_encoding], dtype=torch.float32).to(device)
-        output = model(input_tensor).item()
-
-        threshold = settings.FACE_RECOGNITION_THRESHOLD
-        verified = output > threshold
-
-        logger.info(f"Face comparison using NN for {staff.pin}: output = {output}")
-
-        return verified, output
-
-    except Exception as e:
-        logger.error(
-            f"Ошибка при сравнении лица с нейронной сетью для {staff.pin}: {str(e)}"
-        )
-        raise ValueError(
-            f"Ошибка при сравнении лица с нейронной сетью для {staff.pin}: {str(e)}"
-        )
-
-
-def recognize_faces_in_image(image_file):
-    """
-    Распознает лица на изображении и возвращает информацию о сотрудниках и неизвестных лицах.
-
-    Args:
-        image_file (InMemoryUploadedFile): Изображение для распознавания.
-
-    Returns:
-        tuple: (recognized_staff (list), unknown_faces (list)) - Список распознанных сотрудников и неизвестных лиц.
-
-    Raises:
-        ValidationError: Если возникает ошибка при распознавании лиц.
-    """
-    try:
-        load_arcface_model()
-        img = load_image_from_memory(image_file)
-        faces = arcface_model.get(img)
-
-        if not faces:
-            raise ValidationError("Лица не найдены на изображении")
-
-        recognized_staff = []
-        unknown_faces = []
-
-        staff_with_masks = models.Staff.objects.filter(face_mask__isnull=False)
-        staff_embeddings = []
-        staff_info = []
-        for staff in staff_with_masks:
-            staff_embeddings.append(staff.face_mask.mask_encoding)
-            staff_info.append(staff)
-
-        staff_embeddings = np.array(staff_embeddings)
-
-        for face in faces:
-            face_embedding = np.array(face.embedding)
-            similarities = cosine_similarity(
-                staff_embeddings, [face_embedding]
-            ).flatten()
-            best_match_index = np.argmax(similarities)
-            best_similarity = similarities[best_match_index]
-
-            cosine_distance = (1 + best_similarity) / 2
-
-            if cosine_distance > settings.FACE_RECOGNITION_THRESHOLD:
-                staff = staff_info[best_match_index]
-                bbox = face.bbox.astype(int).tolist()
-                recognized_staff.append(
-                    {
-                        "pin": staff.pin,
-                        "name": staff.name,
-                        "surname": staff.surname,
-                        "department": (
-                            staff.department.name if staff.department else None
-                        ),
-                        "distance": cosine_distance,
-                        "bbox": bbox,
-                    }
-                )
-            else:
-                bbox = face.bbox.astype(int).tolist()
-                unknown_faces.append(
-                    {
-                        "status": "unknown",
-                        "bbox": bbox,
-                    }
-                )
-
-        return recognized_staff, unknown_faces
-
-    except Exception as e:
-        logger.error(f"Ошибка при распознавании лиц: {str(e)}")
-        raise ValidationError(f"Ошибка при распознавании лиц: {str(e)}")
-=======
->>>>>>> 0aa888f9
-
 
 def get_client_ip(request):
     """Get the client IP address from the request, considering proxy setups."""
