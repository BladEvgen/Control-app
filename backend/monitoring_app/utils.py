--- conflicted
+++ resolved
@@ -970,9 +970,7 @@
     for letter in name:
         translit.append(slovar.get(letter, letter))
 
-<<<<<<< HEAD
     return "".join(translit)
-
 
 def is_within_radius(lat1, lon1, lat2, lon2, radius=200):
     R = 6371000
@@ -986,6 +984,3 @@
     c = 2 * math.atan2(math.sqrt(a), math.sqrt(1 - a))
     distance = R * c
     return distance <= radius
-=======
-    return "".join(translit)
->>>>>>> c27657b5
