import os
import re
<<<<<<< HEAD
=======
import math
import json
import logging
import datetime
from functools import wraps
from typing import Any, Dict, List, Optional
from concurrent.futures import ThreadPoolExecutor

>>>>>>> 2838b934
import cv2
import json
import pytz
import torch
import logging
import datetime
import requests
import torch.amp
import numpy as np
import pandas as pd
import torch.nn as nn
from functools import wraps
from dateutil import parser
from openpyxl import Workbook
from django.urls import reverse
from django.conf import settings
from django.db import transaction
from django.utils import timezone
from rest_framework import status
from monitoring_app import models
from django.core.cache import cache
from django.http import HttpRequest
from cryptography.fernet import Fernet
from django.core.mail import send_mail
from torch.utils.data import DataLoader
from insightface.app import FaceAnalysis
from django.utils.html import format_html
from typing import Any, Dict, List, Optional
from rest_framework.response import Response
from concurrent.futures import ThreadPoolExecutor
from django.contrib.admin import SimpleListFilter
from sklearn.model_selection import train_test_split
from rest_framework.exceptions import ValidationError
from django.utils.translation import gettext_lazy as _
from openpyxl.utils.dataframe import dataframe_to_rows
from sklearn.metrics.pairwise import cosine_similarity
from openpyxl.styles import Alignment, Font, PatternFill

DAYS = settings.DAYS

logger = logging.getLogger("django")

arcface_model = None


class FaceRecognitionResNet(nn.Module):
    def __init__(self, input_size):
        super(FaceRecognitionResNet, self).__init__()
        self.fc1 = nn.Linear(input_size, 512)
        self.bn1 = nn.BatchNorm1d(512)
        self.fc2 = nn.Linear(512, 256)
        self.bn2 = nn.BatchNorm1d(256)
        self.fc3 = nn.Linear(256, 128)
        self.bn3 = nn.BatchNorm1d(128)
        self.fc4 = nn.Linear(128, 1)

    def forward(self, x):
        x = torch.relu(self.bn1(self.fc1(x)))
        x = torch.relu(self.bn2(self.fc2(x)))
        x = torch.relu(self.bn3(self.fc3(x)))
        return self.fc4(x)


def create_embeddings_from_images(image_paths):
    embeddings = []
    for image_path in image_paths:
        if os.path.exists(image_path):
            image = cv2.imread(image_path)
            if image is None:
                logger.error(f"Failed to load image: {image_path}")
                continue
            image = preprocess_image(image)
            embedding = create_face_encoding(image)
            embeddings.append(embedding)
    return embeddings


def preprocess_image(image):
    height, width = image.shape[:2]
    if height < 640 or width < 640:
        scale_factor = max(640 / height, 640 / width)
        new_size = (int(width * scale_factor), int(height * scale_factor))
        image = cv2.resize(image, new_size, interpolation=cv2.INTER_CUBIC)
    return image


def load_image_on_gpu(image_path):
    image = cv2.imread(image_path)
    if image is None:
        raise ValueError(f"Failed to load image: {image_path}")
    image_tensor = torch.from_numpy(image).to(get_device())
    return image_tensor


def train_face_recognition_model(staff):
    try:
        device = get_device()

        avatar_image = str(staff.avatar.path)
        augmented_image_dir = str(settings.AUGMENT_ROOT).format(staff_pin=staff.pin)
        augmented_images = [
            os.path.join(augmented_image_dir, img)
            for img in os.listdir(augmented_image_dir)
        ]

        positive_embeddings = create_embeddings_from_images(
            [avatar_image] + augmented_images
        )
        negative_embeddings = generate_negative_samples(staff)

        positive_embeddings = torch.tensor(positive_embeddings, dtype=torch.float32).to(
            device
        )
        negative_embeddings = torch.tensor(negative_embeddings, dtype=torch.float32).to(
            device
        )

        if positive_embeddings.size(0) == 0 or negative_embeddings.size(0) == 0:
            raise ValueError(f"Insufficient data for training model for {staff.pin}.")

        embeddings_combined = torch.cat(
            [positive_embeddings, negative_embeddings], dim=0
        )
        labels = torch.tensor(
            [1] * positive_embeddings.size(0) + [0] * negative_embeddings.size(0),
            dtype=torch.float32,
        ).to(device)

        inputs_train, inputs_val, labels_train, labels_val = train_test_split(
            embeddings_combined, labels, test_size=0.2, random_state=42
        )

        train_data = list(zip(inputs_train, labels_train))
        val_data = list(zip(inputs_val, labels_val))

        train_loader = DataLoader(
            train_data, batch_size=256, shuffle=True, num_workers=0
        )
        val_loader = DataLoader(val_data, batch_size=256, shuffle=False, num_workers=0)

        model = FaceRecognitionResNet(input_size=positive_embeddings.shape[1]).to(
            device
        )

        criterion = nn.BCEWithLogitsLoss()
        optimizer = torch.optim.AdamW(model.parameters(), lr=0.0005, weight_decay=1e-4)
        scaler = torch.cuda.amp.GradScaler()

        for epoch in range(20):
            model.train()
            train_loss = 0.0

            for batch_inputs, batch_labels in train_loader:
                batch_inputs = batch_inputs.to(device)
                batch_labels = batch_labels.to(device)

                optimizer.zero_grad()
                with torch.cuda.amp.autocast():
                    outputs = model(batch_inputs).squeeze()
                    loss = criterion(outputs, batch_labels)

                scaler.scale(loss).backward()
                scaler.step(optimizer)
                scaler.update()

                train_loss += loss.item()

            logger.info(
                f"Epoch {epoch+1}, Train Loss: {train_loss / len(train_loader)}"
            )

            model.eval()
            val_loss = 0.0
            with torch.no_grad():
                for batch_inputs, batch_labels in val_loader:
                    batch_inputs = batch_inputs.to(device)
                    batch_labels = batch_labels.to(device)

                    outputs = model(batch_inputs).squeeze()
                    loss = criterion(outputs, batch_labels)
                    val_loss += loss.item()

            logger.info(
                f"Epoch {epoch+1}, Validation Loss: {val_loss / len(val_loader)}"
            )

        model_path = os.path.join(
            os.path.dirname(staff.avatar.path), f"{staff.pin}_model.pkl"
        )
        torch.save(model.state_dict(), model_path)
        logger.info(f"Model for {staff.pin} saved at {model_path}")

    except Exception as e:
        logger.error(f"Error training model for {staff.pin}: {str(e)}")
        raise e


def load_model_for_staff(staff):
    model_path = os.path.join(
        os.path.dirname(staff.avatar.path), f"{staff.pin}_model.pkl"
    )
    if not os.path.exists(model_path):
        raise ValueError(f"Модель для {staff.pin} не найдена")

    device = get_device()
    model = FaceRecognitionResNet(input_size=512)
    model.load_state_dict(torch.load(model_path, map_location=device))
    model.to(device)
    model.eval()
    return model


def load_arcface_model():
    """
    Загружает модель ArcFace для распознавания лиц.

    Инициализирует модель ArcFace с предпочтительным использованием GPU (если доступен),
    и использует CPU, если GPU недоступен.
    """
    global arcface_model
    if arcface_model is None:
        ctx_id = 0 if torch.cuda.is_available() else -1
        logger.info(f"Using {'GPU' if ctx_id >= 0 else 'CPU'} for ArcFace model")
        arcface_model = FaceAnalysis(name="buffalo_l", ctx_id=ctx_id)
        arcface_model.prepare(ctx_id=ctx_id, det_size=(640, 640))


def get_device():
    """
    Определяет доступное устройство для вычислений (GPU или CPU).

    Returns:
        torch.device: Устройство для выполнения операций (GPU или CPU).
    """
    device = torch.device("cuda" if torch.cuda.is_available() else "cpu")
    logger.info(f"Selected device: {device}")
    return device


def load_image_from_memory(file):
    """
    Загружает изображение из загруженного файла в формате InMemoryUploadedFile и преобразует его в numpy array.

    Args:
        file (InMemoryUploadedFile): Загруженный файл изображения.

    Returns:
        numpy.ndarray: Изображение в формате numpy array.

    Raises:
        ValidationError: Если изображение не удалось загрузить или прочитать.
    """
    try:
        file_bytes = np.frombuffer(file.read(), np.uint8)
        image = cv2.imdecode(file_bytes, cv2.IMREAD_COLOR)
        if image is None:
            raise ValidationError("Невозможно прочитать изображение.")
        return image
    except Exception as e:
        logger.error(f"Ошибка при чтении изображения: {e}")
        raise ValidationError(f"Ошибка чтения изображения: {str(e)}")


def create_face_encoding(image_or_path):
    """
    Создает face encoding для изображения с использованием модели ArcFace.

    Args:
        image_or_path (str или numpy.ndarray): Путь к изображению или само изображение в виде numpy массива.

    Returns:
        list: Эмбеддинг лица в виде списка чисел.

    Raises:
        ValueError: Если не удалось создать эмбеддинг лица.
    """
    try:
        load_arcface_model()
        if isinstance(image_or_path, str):
            image = cv2.imread(image_or_path)
            if image is None:
                raise ValueError(f"Failed to load image: {image_or_path}")
            image = preprocess_image(image)
        else:
            image = image_or_path

        faces = arcface_model.get(image)
        if not faces:
            raise ValueError("Лицо не найдено на изображении")
        return faces[0].embedding.tolist()
    except Exception as e:
        logger.error(f"Ошибка при создании encoding: {e}")
        raise ValueError(f"Ошибка создания encoding: {str(e)}")


def generate_negative_samples(staff, neighbors_count=6):
    """
    Генерирует негативные эмбеддинги для обучения модели.

    Args:
        staff (Staff): Объект сотрудника, для которого создаются негативные примеры.
        neighbors_count (int): Количество негативных эмбеддингов, которые нужно создать.

    Returns:
        list: Список негативных эмбеддингов.
    """
    staff_list = list(
        models.Staff.objects.filter(avatar__isnull=False).exclude(id=staff.id)
    )
    negative_embeddings = []

    for neighbor in staff_list:
        try:
            image_path = neighbor.avatar.path
            if not os.path.exists(image_path):
                continue

            image = cv2.imread(image_path)
            if image is None:
                logger.error(f"Failed to load image: {image_path}")
                continue

            image = preprocess_image(image)

            encoding = create_face_encoding(image)
            negative_embeddings.append(encoding)

        except Exception as e:
            logger.warning(
                f"Failed to create encoding for negative sample from {neighbor.pin}: {e}"
            )

        if len(negative_embeddings) >= neighbors_count:
            break

    return negative_embeddings


def compare_face_with_nn(staff, image_file):
    """
    Сравнивает лицо сотрудника с новым изображением, используя нейронную сеть.

    Args:
        staff (Staff): Сотрудник, чье лицо сравнивается.
        image_file (InMemoryUploadedFile): Новое изображение для сравнения.

    Returns:
        tuple: (verified (bool), distance (float)) - результат сравнения и расстояние.
    """
    try:
        load_arcface_model()
        device = get_device()

        new_encoding = create_face_encoding(image_file)
        model = load_model_for_staff(staff)

        input_tensor = torch.tensor([new_encoding], dtype=torch.float32).to(device)
        output = model(input_tensor).item()

        threshold = settings.FACE_RECOGNITION_THRESHOLD
        verified = output > threshold

        logger.info(f"Face comparison using NN for {staff.pin}: output = {output}")

        return verified, output

    except Exception as e:
        logger.error(
            f"Ошибка при сравнении лица с нейронной сетью для {staff.pin}: {str(e)}"
        )
        raise ValueError(
            f"Ошибка при сравнении лица с нейронной сетью для {staff.pin}: {str(e)}"
        )


def recognize_faces_in_image(image_file):
    """
    Распознает лица на изображении и возвращает информацию о сотрудниках и неизвестных лицах.

    Args:
        image_file (InMemoryUploadedFile): Изображение для распознавания.

    Returns:
        tuple: (recognized_staff (list), unknown_faces (list)) - Список распознанных сотрудников и неизвестных лиц.

    Raises:
        ValidationError: Если возникает ошибка при распознавании лиц.
    """
    try:
        load_arcface_model()
        img = load_image_from_memory(image_file)
        faces = arcface_model.get(img)

        if not faces:
            raise ValidationError("Лица не найдены на изображении")

        recognized_staff = []
        unknown_faces = []

        staff_with_masks = models.Staff.objects.filter(face_mask__isnull=False)
        staff_embeddings = []
        staff_info = []
        for staff in staff_with_masks:
            staff_embeddings.append(staff.face_mask.mask_encoding)
            staff_info.append(staff)

        staff_embeddings = np.array(staff_embeddings)

        for face in faces:
            face_embedding = np.array(face.embedding)
            similarities = cosine_similarity(
                staff_embeddings, [face_embedding]
            ).flatten()
            best_match_index = np.argmax(similarities)
            best_similarity = similarities[best_match_index]

            cosine_distance = (1 + best_similarity) / 2

            if cosine_distance > settings.FACE_RECOGNITION_THRESHOLD:
                staff = staff_info[best_match_index]
                bbox = face.bbox.astype(int).tolist()
                recognized_staff.append(
                    {
                        "pin": staff.pin,
                        "name": staff.name,
                        "surname": staff.surname,
                        "department": (
                            staff.department.name if staff.department else None
                        ),
                        "distance": cosine_distance,
                        "bbox": bbox,
                    }
                )
            else:
                bbox = face.bbox.astype(int).tolist()
                unknown_faces.append(
                    {
                        "status": "unknown",
                        "bbox": bbox,
                    }
                )

        return recognized_staff, unknown_faces

    except Exception as e:
        logger.error(f"Ошибка при распознавании лиц: {str(e)}")
        raise ValidationError(f"Ошибка при распознавании лиц: {str(e)}")


def get_client_ip(request):
    """Get the client IP address from the request, considering proxy setups."""
    x_forwarded_for = request.META.get("HTTP_X_FORWARDED_FOR")
    if x_forwarded_for:
        ip = x_forwarded_for.split(",")[0].strip()
    else:
        ip = request.META.get("REMOTE_ADDR")
    return ip


def format_duration(duration_seconds):
    """Converts a duration in seconds to a more human-readable format."""
    if duration_seconds < 60:
        return f"{duration_seconds:.2f} seconds"
    elif duration_seconds < 3600:
        minutes = duration_seconds // 60
        seconds = duration_seconds % 60
        return f"{minutes:.0f} minute(s) {seconds:.2f} seconds"
    else:
        hours = duration_seconds // 3600
        minutes = (duration_seconds % 3600) // 60
        seconds = duration_seconds % 60
        return f"{hours:.0f} hour(s) {minutes:.0f} minute(s) {seconds:.2f} seconds"


class HierarchicalDepartmentFilter(SimpleListFilter):
    title = _("Department")
    parameter_name = "staff_department"

    def lookups(self, request, model_admin):
        departments = models.ChildDepartment.objects.all()
        return [(dept.id, dept.name) for dept in departments]

    def queryset(self, request, queryset):
        if self.value():
            department = models.ChildDepartment.objects.get(pk=self.value())
            child_departments = department.get_all_child_departments()
            child_department_ids = [dept.id for dept in child_departments] + [
                department.id
            ]
            return queryset.filter(staff__department__in=child_department_ids)
        return queryset


class APIKeyUtility:
    _secret_key = None

    @staticmethod
    def get_secret_key():
        if APIKeyUtility._secret_key is None:
            if not settings.SECRET_API:
                secret_key = Fernet.generate_key().decode("utf-8")

                dotenv = settings.DOTENV_PATH

                with open(dotenv, mode="ab") as f:
                    f.write(f"""\nSECRET_API={secret_key}\n""".encode("utf-8"))

                APIKeyUtility._secret_key = secret_key
            else:
                APIKeyUtility._secret_key = settings.SECRET_API

        return APIKeyUtility._secret_key

    @staticmethod
    def encrypt_data(data, secret_key):
        f = Fernet(secret_key.encode())
        encrypted_data = f.encrypt(json.dumps(data).encode())
        return encrypted_data.decode()

    @staticmethod
    def decrypt_data(encrypted_data, secret_key, fields=("is_active",)):
        f = Fernet(secret_key.encode())
        decrypted_data = f.decrypt(encrypted_data.encode())
        data = json.loads(decrypted_data.decode())

        return {field: data.get(field) for field in fields}

    @staticmethod
    def generate_api_key(key_name, created_by):
        secret_key = APIKeyUtility.get_secret_key()
        data = {
            "key_name": key_name,
            "created_by": created_by.username,
            "created_at": timezone.now().isoformat(),
            "is_activate": True,
        }
        encrypted_data = APIKeyUtility.encrypt_data(data, secret_key)
        return encrypted_data, secret_key


def get_attendance_data(pin: str):
    """
    Получает данные о посещаемости сотрудника за предыдущий день.

    Args:
        pin (str): Идентификационный номер сотрудника (PIN-код).

    Returns:
        list: Список словарей, содержащих информацию о каждом проходе
              сотрудника через систему контроля доступа за указанный день.
              Если произошла ошибка, возвращает пустой список.
    """
    prev_date = datetime.datetime.now() - datetime.timedelta(days=DAYS)

    eventTime_first = prev_date.strftime("%Y-%m-%d 00:00:00")
    eventTime_last = prev_date.strftime("%Y-%m-%d 23:59:59")
    access_token = settings.API_KEY

    try:
        params = {
            "endDate": eventTime_last,
            "pageNo": "1",
            "pageSize": "1000",
            "personPin": pin,
            "startDate": eventTime_first,
            "access_token": access_token,
        }
        response = requests.get(
            settings.API_URL + "/api/transaction/listAttTransaction",
            params=params,
            timeout=10,
        )
        response.raise_for_status()
        response_json = response.json()
        return response_json.get("data", [])
    except Exception as e:
        print(f"Error, Pin: {pin}, Error: {e}")
        return []


def get_all_attendance():
    """
    Получает данные о посещаемости всех сотрудников за текущий день
    и сохраняет их в базе данных.

    Выполняет запрос данных о посещаемости для каждого сотрудника
    параллельно с помощью ThreadPoolExecutor. Затем для каждого
    сотрудника извлекает первое и последнее время прохода
    (если данные о посещаемости имеются) и сохраняет их
    в модели StaffAttendance.

    Returns:
        None
    """
    pins = models.Staff.objects.values_list("pin", flat=True)
    attendance_data = {}

    with ThreadPoolExecutor(max_workers=6) as executor:
        for pin, data in zip(pins, executor.map(get_attendance_data, pins)):
            attendance_data[pin] = data

    prev_date = timezone.now() - timezone.timedelta(days=DAYS)
    next_day = prev_date + timezone.timedelta(days=1)

    updates = []

    for pin, data in attendance_data.items():
        staff = models.Staff.objects.get(pin=pin)
        if data:
            first_event = data[-1]
            last_event = data[0] if len(data) > 1 else first_event

            first_event_time = timezone.make_aware(
                timezone.datetime.fromisoformat(first_event["eventTime"])
            )
            last_event_time = (
                timezone.make_aware(
                    timezone.datetime.fromisoformat(last_event["eventTime"])
                )
                if len(data) > 1
                else first_event_time
            )

            first_area_name = first_event.get("areaName")
            last_area_name = last_event.get("areaName")

            area_name_in = first_area_name or "Unknown"
            area_name_out = last_area_name or "Unknown"

        else:
            first_event_time = None
            last_event_time = None
            area_name_in = "Unknown"
            area_name_out = "Unknown"

        date_at = next_day.date()

        attendance, created = models.StaffAttendance.objects.get_or_create(
            staff=staff,
            date_at=date_at,
            defaults={
                "first_in": first_event_time,
                "last_out": last_event_time,
                "area_name_in": area_name_in,
                "area_name_out": area_name_out,
            },
        )
        if not created:
            attendance.first_in = first_event_time
            attendance.last_out = last_event_time
            attendance.area_name_in = area_name_in
            attendance.area_name_out = area_name_out
            updates.append(attendance)

    with transaction.atomic():
        if updates:
            models.StaffAttendance.objects.bulk_update(
                updates, ["first_in", "last_out", "area_name_in", "area_name_out"]
            )


def password_check(password: str) -> bool:
    """
    Проверяет, соответствует ли пароль требованиям сложности системы.

    Эта функция проверяет строку пароля на основе следующих критериев:

        - Минимальная длина 8 символов.
        - Содержит хотя бы одну заглавную букву (A-Z)
        - Содержит хотя бы одну строчную букву (a-z)
        - Содержит хотя бы одну цифру (0-9)
        - Содержит хотя бы один специальный символ из следующего набора: #?!@$%^&*-

    Args:
        пароль (str): строка пароля, которую необходимо проверить.

    Returns:
        bool: True, если пароль соответствует всем требованиям сложности, в противном случае — False
    """
    return bool(
        re.match(
            r"^(?=.*?[A-Z])(?=.*?[a-z])(?=.*?[0-9])(?=.*?[#?!@$%^&*-]).{8,}$", password
        )
    )


def fetch_data(url: str) -> Dict[str, Any]:
    try:
        logger.info(f"Fetching data from URL: {url}")
        response = requests.get(url, timeout=20)
        response.raise_for_status()

        data = response.json()
        if not data:
            logger.warning("Received empty data from API.")
            return {}

        logger.info("Data fetched successfully")
        return data
    except requests.RequestException as e:
        logger.error(f"Error fetching data: {e}")
        return {}


def parse_attendance_data(data: List[Dict[str, Any]]) -> List[List[Optional[str]]]:
    logger.info("Starting attendance data parsing")
    rows: List[List[Optional[str]]] = []
    holidays_cache = cache.get("holidays_cache")

    if not holidays_cache:
        logger.info("Loading holidays into cache")
        holidays_cache = {
            holiday.date: holiday for holiday in models.PublicHoliday.objects.all()
        }
        cache.set("holidays_cache", holidays_cache, timeout=1 * 12 * 60)

    def parse_datetime_with_timezone(dt_str: Optional[str]) -> Optional[str]:
        if not dt_str:
            return None
        try:
            parsed_dt = parser.parse(dt_str)
            return parsed_dt.strftime("%H:%M:%S")
        except ValueError as e:
            logger.error(f"Error parsing datetime with timezone: {e}")
            return None

    for record in data:
        for date, details in record.items():
            try:
                date_obj = datetime.datetime.strptime(date, "%Y-%m-%d")
                date_str = date_obj.strftime("%d.%m.%Y")
            except ValueError as e:
                logger.warning(f"Error parsing date '{date}': {e}")
                continue

            public_holiday = holidays_cache.get(date_obj)
            is_holiday = public_holiday and not public_holiday.is_working_day

            department = details.get("department", "").replace("_", " ").capitalize()
            for attendance in details.get("attendance", []):
                try:
                    staff_fio = attendance.get("staff_fio", "")
                    first_in = parse_datetime_with_timezone(attendance.get("first_in"))
                    last_out = parse_datetime_with_timezone(attendance.get("last_out"))

                    if date_obj.weekday() >= 5 or is_holiday:
                        if first_in and last_out:
                            attendance_info = f"{first_in} - {last_out}"
                        else:
                            attendance_info = "Выходной"
                    else:
                        attendance_info = (
                            f"{first_in} - {last_out}"
                            if first_in and last_out
                            else "Отсутствие"
                        )

                    rows.append([staff_fio, department, date_str, attendance_info])
                    logger.debug(f"Processed attendance for {staff_fio} on {date_str}")
                except KeyError as e:
                    logger.warning(f"Missing expected key: {e}")
                except Exception as e:
                    logger.error(
                        f"Error processing attendance record for {staff_fio} on {date_str}: {e}"
                    )
    logger.info("Attendance data parsing completed")
    return rows


def create_dataframe(rows: List[List[Optional[str]]]) -> pd.DataFrame:
    logger.info("Creating DataFrame from parsed attendance data")
    df = pd.DataFrame(rows, columns=["ФИО", "Отдел", "Дата", "Посещаемость"])
    df_pivot = df.pivot_table(
        index=["ФИО", "Отдел"],
        columns="Дата",
        values="Посещаемость",
        aggfunc="first",
        fill_value="Отсутствие",
    )
    df_pivot_sorted = df_pivot.reindex(
        sorted(
            df_pivot.columns,
            key=lambda x: pd.to_datetime(x, format="%d.%m.%Y"),
            reverse=True,
        ),
        axis=1,
    )
    logger.info("DataFrame created and sorted successfully")
    return df_pivot_sorted


def save_to_excel(df_pivot_sorted: pd.DataFrame) -> Workbook:
    logger.info("Saving DataFrame to Excel workbook")

    wb = Workbook()
    ws = wb.active

    data_font = Font(name="Roboto", size=11)
    data_alignment = Alignment(horizontal="center", vertical="center")
    absence_fill = PatternFill(
        start_color="ab0a0a", end_color="ab0a0a", fill_type="solid"
    )
    absence_font = Font(color="FFFFFF")
    header_font = Font(name="Roboto", size=14, bold=True)

    df_flat = df_pivot_sorted.reset_index()
    df_flat_sorted = df_flat.sort_values(by=["Отдел", "ФИО"])

    max_col_widths = [len(str(col)) for col in df_flat_sorted.columns]
    max_row_heights = [15] * (len(df_flat_sorted) + 1)

    for r_idx, row in enumerate(
        dataframe_to_rows(df_flat_sorted, index=False, header=True), start=1
    ):
        for c_idx, value in enumerate(row, start=1):
            cell = ws.cell(row=r_idx, column=c_idx, value=value)
            cell.font = header_font if r_idx == 1 else data_font
            cell.alignment = data_alignment
            if value == "Отсутствие":
                cell.fill = absence_fill
                cell.font = absence_font

            value_length = len(str(value))
            max_col_widths[c_idx - 1] = max(max_col_widths[c_idx - 1], value_length)
            max_row_heights[r_idx - 1] = max(
                max_row_heights[r_idx - 1], value_length * 1.2
            )

    for idx, col_width in enumerate(max_col_widths, start=1):
        ws.column_dimensions[ws.cell(row=1, column=idx).column_letter].width = (
            col_width + 2
        )
    logger.info("Column widths set")

    for idx, row_height in enumerate(max_row_heights, start=1):
        ws.row_dimensions[idx].height = row_height
    logger.info("Row heights set")

    logger.info("Excel workbook created successfully")
    return wb


def add_api_key_header(func):
    @wraps(func)
    def wrapper(*args, **kwargs):
        request = args[0]

        if isinstance(request, HttpRequest):
            api_key = models.APIKey.objects.filter(is_active=True).first()
            if api_key:
                request.META["HTTP_X_API_KEY"] = api_key.key
            else:
                return Response(
                    {"error": "No active API key available for authentication."},
                    status=status.HTTP_403_FORBIDDEN,
                )

        return func(*args, **kwargs)

    return wrapper


def send_password_reset_email(user, request):
    reset_link = f"{request.scheme}://{request.get_host()}{reverse('password_reset_confirm', args=[models.PasswordResetToken.generate_token(user)])}"

    subject = "Инструкция по сбросу пароля"
    html_message = format_html(
        """
        <div style="font-family: 'Segoe UI', 'Roboto', 'Helvetica Neue', 'Arial', sans-serif; max-width: 600px; margin: auto; padding: 20px; border: 1px solid #ececec; border-radius: 10px; background-color: #ffffff;">
            <h2 style="color: #007bff; text-align: center; margin-bottom: 20px;">Сброс пароля</h2>
            <p style="color: #333; line-height: 1.6; margin-bottom: 20px; text-align: center;">
                Здравствуйте, {username}. Вы запросили сброс пароля для своего аккаунта. 
                Пожалуйста, нажмите кнопку ниже, чтобы сбросить пароль.
            </p>
            <div style="text-align: center; margin-bottom: 30px;">
                <a href="{reset_link}" style="display: inline-block; padding: 15px 30px; color: #ffffff; background-color: #007bff; text-decoration: none; border-radius: 5px; font-size: 18px; font-weight: bold;">
                    Сбросить пароль
                </a>
            </div>
            <p style="color: #555; line-height: 1.6; margin-bottom: 20px; text-align: center;">
                Ссылка для сброса пароля действительна в течение <strong>1 часа</strong>. Если вы не запрашивали сброс пароля, просто проигнорируйте это письмо.
            </p>
            <hr style="border: none; border-top: 1px solid #ececec; margin: 30px 0;">
            <p style="font-size: 12px; color: #999; text-align: center;">
                Мы рады помочь вам сохранить безопасность вашего аккаунта. 
            </p>
        </div>
        """,
        username=user.username,
        reset_link=reset_link,
    )

    plain_message = (
        f"Здравствуйте, {user.username}!\n\n"
        "Вы получили это письмо, потому что был запрошен сброс пароля для вашего аккаунта.\n\n"
        f"Для сброса пароля перейдите по следующей ссылке: {reset_link}\n\n"
        "Эта ссылка будет действительна в течение 1 часа. Для вашей безопасности не передавайте эту ссылку другим лицам.\n\n"
        "Если вы не запрашивали сброс пароля, проигнорируйте это письмо, и ваш пароль останется неизменным.\n\n"
        "С уважением,\n"
        "Команда поддержки."
    )

    send_mail(
        subject,
        plain_message,
        settings.DEFAULT_FROM_EMAIL,
        [user.email],
        html_message=html_message,
    )


def get_user_timezone(request):
    user_timezone = request.session.get("timezone")
    if not user_timezone:
        user_timezone = settings.TIME_ZONE
    return pytz.timezone(user_timezone)


def normalize_id(department_id):
    """
    Нормализует ID отдела, удаляя ведущие нули, если ID состоит только из цифр.
    Если ID содержит буквы, он остаётся без изменений.

    Args:
        department_id (str): ID отдела.

    Returns:
        str: Нормализованный ID.
    """
    if department_id.isdigit():
        return str(int(department_id))
    return department_id


def transliterate(name):
    slovar = {
        "а": "a",
        "б": "b",
        "в": "v",
        "г": "g",
        "д": "d",
        "е": "e",
        "ё": "yo",
        "ж": "zh",
        "з": "z",
        "и": "i",
        "й": "y",
        "к": "k",
        "л": "l",
        "м": "m",
        "н": "n",
        "о": "o",
        "п": "p",
        "р": "r",
        "с": "s",
        "т": "t",
        "у": "u",
        "ф": "f",
        "х": "h",
        "ц": "ts",
        "ч": "ch",
        "ш": "sh",
        "щ": "sch",
        "ъ": "",
        "ы": "y",
        "ь": "",
        "э": "e",
        "ю": "yu",
        "я": "ya",
        " ": " ",
        "-": "-",
        ".": ".",
        ",": ",",
        "!": "!",
        "?": "?",
        ":": ":",
    }

    name = name.lower()
    translit = []
    for letter in name:
        translit.append(slovar.get(letter, letter))

    return "".join(translit)

def is_within_radius(lat1, lon1, lat2, lon2, radius=200):
    R = 6371000
    phi1, phi2 = math.radians(lat1), math.radians(lat2)
    delta_phi = math.radians(lat2 - lat1)
    delta_lambda = math.radians(lon2 - lon1)
    a = (
        math.sin(delta_phi / 2) ** 2
        + math.cos(phi1) * math.cos(phi2) * math.sin(delta_lambda / 2) ** 2
    )
    c = 2 * math.atan2(math.sqrt(a), math.sqrt(1 - a))
    distance = R * c
    return distance <= radius
<|MERGE_RESOLUTION|>--- conflicted
+++ resolved
@@ -1,7 +1,5 @@
 import os
 import re
-<<<<<<< HEAD
-=======
 import math
 import json
 import logging
@@ -10,20 +8,14 @@
 from typing import Any, Dict, List, Optional
 from concurrent.futures import ThreadPoolExecutor
 
->>>>>>> 2838b934
 import cv2
-import json
 import pytz
 import torch
-import logging
-import datetime
 import requests
 import torch.amp
 import numpy as np
 import pandas as pd
 import torch.nn as nn
-from functools import wraps
-from dateutil import parser
 from openpyxl import Workbook
 from django.urls import reverse
 from django.conf import settings
@@ -38,9 +30,7 @@
 from torch.utils.data import DataLoader
 from insightface.app import FaceAnalysis
 from django.utils.html import format_html
-from typing import Any, Dict, List, Optional
 from rest_framework.response import Response
-from concurrent.futures import ThreadPoolExecutor
 from django.contrib.admin import SimpleListFilter
 from sklearn.model_selection import train_test_split
 from rest_framework.exceptions import ValidationError
@@ -699,29 +689,20 @@
 
 def fetch_data(url: str) -> Dict[str, Any]:
     try:
-        logger.info(f"Fetching data from URL: {url}")
         response = requests.get(url, timeout=20)
         response.raise_for_status()
-
-        data = response.json()
-        if not data:
-            logger.warning("Received empty data from API.")
-            return {}
-
-        logger.info("Data fetched successfully")
-        return data
+        return response.json()
     except requests.RequestException as e:
-        logger.error(f"Error fetching data: {e}")
+        print(f"Error fetching data: {e}")
         return {}
 
 
 def parse_attendance_data(data: List[Dict[str, Any]]) -> List[List[Optional[str]]]:
-    logger.info("Starting attendance data parsing")
     rows: List[List[Optional[str]]] = []
+    timezone_pattern = re.compile(r"\+\d{2}:\d{2}")
     holidays_cache = cache.get("holidays_cache")
 
     if not holidays_cache:
-        logger.info("Loading holidays into cache")
         holidays_cache = {
             holiday.date: holiday for holiday in models.PublicHoliday.objects.all()
         }
@@ -730,12 +711,12 @@
     def parse_datetime_with_timezone(dt_str: Optional[str]) -> Optional[str]:
         if not dt_str:
             return None
-        try:
-            parsed_dt = parser.parse(dt_str)
-            return parsed_dt.strftime("%H:%M:%S")
-        except ValueError as e:
-            logger.error(f"Error parsing datetime with timezone: {e}")
-            return None
+        match = timezone_pattern.search(dt_str)
+        if match:
+            timezone = match.group(0)
+            dt_format = f"%Y-%m-%dT%H:%M:%S{timezone}"
+            return datetime.datetime.strptime(dt_str, dt_format).strftime("%H:%M:%S")
+        return None
 
     for record in data:
         for date, details in record.items():
@@ -743,7 +724,7 @@
                 date_obj = datetime.datetime.strptime(date, "%Y-%m-%d")
                 date_str = date_obj.strftime("%d.%m.%Y")
             except ValueError as e:
-                logger.warning(f"Error parsing date '{date}': {e}")
+                print(f"Error parsing date: {e}")
                 continue
 
             public_holiday = holidays_cache.get(date_obj)
@@ -769,19 +750,14 @@
                         )
 
                     rows.append([staff_fio, department, date_str, attendance_info])
-                    logger.debug(f"Processed attendance for {staff_fio} on {date_str}")
                 except KeyError as e:
-                    logger.warning(f"Missing expected key: {e}")
+                    print(f"Missing expected key: {e}")
                 except Exception as e:
-                    logger.error(
-                        f"Error processing attendance record for {staff_fio} on {date_str}: {e}"
-                    )
-    logger.info("Attendance data parsing completed")
+                    print(f"Error processing record: {e}")
     return rows
 
 
 def create_dataframe(rows: List[List[Optional[str]]]) -> pd.DataFrame:
-    logger.info("Creating DataFrame from parsed attendance data")
     df = pd.DataFrame(rows, columns=["ФИО", "Отдел", "Дата", "Посещаемость"])
     df_pivot = df.pivot_table(
         index=["ФИО", "Отдел"],
@@ -798,58 +774,58 @@
         ),
         axis=1,
     )
-    logger.info("DataFrame created and sorted successfully")
     return df_pivot_sorted
 
 
 def save_to_excel(df_pivot_sorted: pd.DataFrame) -> Workbook:
-    logger.info("Saving DataFrame to Excel workbook")
-
     wb = Workbook()
     ws = wb.active
 
     data_font = Font(name="Roboto", size=11)
     data_alignment = Alignment(horizontal="center", vertical="center")
+
     absence_fill = PatternFill(
         start_color="ab0a0a", end_color="ab0a0a", fill_type="solid"
     )
     absence_font = Font(color="FFFFFF")
-    header_font = Font(name="Roboto", size=14, bold=True)
 
     df_flat = df_pivot_sorted.reset_index()
     df_flat_sorted = df_flat.sort_values(by=["Отдел", "ФИО"])
 
-    max_col_widths = [len(str(col)) for col in df_flat_sorted.columns]
-    max_row_heights = [15] * (len(df_flat_sorted) + 1)
-
-    for r_idx, row in enumerate(
-        dataframe_to_rows(df_flat_sorted, index=False, header=True), start=1
+    max_col_widths = [0] * len(df_flat_sorted.columns)
+    max_row_heights = [0] * (len(df_flat_sorted) + 1)
+
+    for r_idx, r in enumerate(
+        dataframe_to_rows(df_flat_sorted, index=False, header=True), 1
     ):
-        for c_idx, value in enumerate(row, start=1):
+        for c_idx, value in enumerate(r, 1):
             cell = ws.cell(row=r_idx, column=c_idx, value=value)
-            cell.font = header_font if r_idx == 1 else data_font
+            cell.font = data_font
             cell.alignment = data_alignment
             if value == "Отсутствие":
                 cell.fill = absence_fill
                 cell.font = absence_font
 
             value_length = len(str(value))
-            max_col_widths[c_idx - 1] = max(max_col_widths[c_idx - 1], value_length)
-            max_row_heights[r_idx - 1] = max(
-                max_row_heights[r_idx - 1], value_length * 1.2
-            )
-
-    for idx, col_width in enumerate(max_col_widths, start=1):
+
+            if value_length > max_col_widths[c_idx - 1]:
+                max_col_widths[c_idx - 1] = value_length
+
+            if value_length > max_row_heights[r_idx - 1]:
+                max_row_heights[r_idx - 1] = value_length
+
+    header_font = Font(name="Roboto", size=14, bold=True)
+    for cell in ws[1]:
+        cell.font = header_font
+
+    for idx, col_width in enumerate(max_col_widths, 1):
         ws.column_dimensions[ws.cell(row=1, column=idx).column_letter].width = (
             col_width + 2
         )
-    logger.info("Column widths set")
-
-    for idx, row_height in enumerate(max_row_heights, start=1):
-        ws.row_dimensions[idx].height = row_height
-    logger.info("Row heights set")
-
-    logger.info("Excel workbook created successfully")
+
+    for idx, row_height in enumerate(max_row_heights, 1):
+        ws.row_dimensions[idx].height = row_height * 3
+
     return wb
 
 
