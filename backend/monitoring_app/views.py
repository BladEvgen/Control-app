import os
import json
import time
import base64
import logging
import zipfile
import datetime
from collections import defaultdict
from tempfile import NamedTemporaryFile
from concurrent.futures import ThreadPoolExecutor

from drf_yasg import openapi
from django.conf import settings
from django.utils import timezone
from rest_framework import status
from openpyxl import load_workbook
from django.contrib import messages
from django.core.cache import caches
from django.http import HttpResponse
from celery.result import AsyncResult
from django.db.models import Count, Q
from django.views.generic import View
from django.contrib.auth.models import User
from django.core.files.base import ContentFile
from drf_yasg.utils import swagger_auto_schema
from django.db import IntegrityError, transaction
from rest_framework.pagination import PageNumberPagination
from django.contrib.auth import authenticate, login, logout
from django.shortcuts import get_object_or_404, redirect, render
from rest_framework.decorators import api_view, permission_classes
from rest_framework.permissions import (
    AllowAny,
    IsAdminUser,
    IsAuthenticated,
)
from rest_framework.views import APIView
from rest_framework.response import Response

from monitoring_app import models, permissions, serializers, tasks, utils

logger = logging.getLogger(__name__)


class StaffAttendancePagination(PageNumberPagination):
    page_size = 5000
    page_size_query_param = "page_size"
    max_page_size = 20000


Cache = caches["default"]
token_param_config = openapi.Parameter(
    "Authorization",
    in_=openapi.IN_HEADER,
    description="Token [access_token]",
    type=openapi.TYPE_STRING,
)


def get_cache(
    key: str,
    query: callable = lambda: any,
    timeout: int = 10,
    cache: any = Cache,
) -> any:
    """
    Получает данные из кэша по указанному ключу `key`.

    Args:
        key (str): Строковый ключ для доступа к данным в кэше.
        query (callable, optional): Функция, вызываемая для получения данных в случае их отсутствия в кэше.
            По умолчанию используется `lambda: any`, возвращающая всегда `True`.
        timeout (int, optional): Время жизни данных в кэше в секундах. По умолчанию: 10 секунд.
        cache (any, optional): Объект кэша, используемый для хранения данных. По умолчанию: `Cache`.

    Returns:
        any: Возвращает данные из кэша, если они есть, иначе данные, полученные из запроса.

    Examples:
        >>> get_cache("my_data_key")
    """
    data = cache.get(key)
    if data is None:
        data = query()
        cache.set(key, data, timeout)
    return data


@permission_classes([AllowAny])
def home(request):
    return render(
        request,
        "index.html",
    )


@permission_classes([AllowAny])
def react_app(request):
    def render_react_app():
        try:
            return render(request, "index.html")
        except Exception as error:
            logger.error(f"React App {str(error)}")
            return None

    with ThreadPoolExecutor(max_workers=3) as executor:
        future = executor.submit(render_react_app)
        response = future.result()

    if response is None:
        return HttpResponse("Error loading React app", status=500)

    return response


class StaffAttendanceStatsView(APIView):
    """
    Представление для получения статистики о посещаемости персонала.

    Это представление фильтрует данные, чтобы включать только сотрудников, относящихся к отделу с ID 4958.

    Параметры запроса:
        date (str): Дата, для которой запрашивается статистика посещаемости, в формате 'YYYY-MM-DD'. По умолчанию используется текущая дата.
        pin (str): ПИН-код сотрудника для получения конкретной статистики посещаемости.

    Возвращает:
        JSON-ответ, содержащий:
            department_name (str): Название отдела.
            total_staff_count (int): Общее количество сотрудников.
            present_staff_count (int): Количество присутствующих сотрудников.
            absent_staff_count (int): Количество отсутствующих сотрудников.
            present_between_9_to_18 (int): Количество сотрудников, присутствующих с 08:00 до 19:00.
            present_data (list): Список словарей с информацией о присутствующих сотрудниках, включая ПИН, имя, количество минут присутствия и индивидуальный процент.
            absent_data (list): Список словарей с информацией об отсутствующих сотрудниках, включая ПИН и имя.
            data_for_date (str): Дата, за которую предоставлены данные, в формате 'YYYY-MM-DD'.

    Примеры:
        GET /api/attendance/stats/?date=2024-07-20
        GET /api/attendance/stats/?pin=123456

    Примечание:
        Ответ кэшируется на 1 час, а информация о государственных праздниках кэшируется на 1 минуту.
    """

    permission_classes = [IsAuthenticated]

    @swagger_auto_schema(
        operation_summary="Получить список людей об их присутствии",
        operation_description="View для получения статистики о посещаемости персонала.",
        responses={
            200: openapi.Response(
                description="Successful response",
                schema=openapi.Schema(
                    type=openapi.TYPE_OBJECT,
                    properties={
                        "department_name": openapi.Schema(type=openapi.TYPE_STRING),
                        "total_staff_count": openapi.Schema(type=openapi.TYPE_INTEGER),
                        "present_staff_count": openapi.Schema(
                            type=openapi.TYPE_INTEGER
                        ),
                        "absent_staff_count": openapi.Schema(type=openapi.TYPE_INTEGER),
                        "present_between_9_to_18": openapi.Schema(
                            type=openapi.TYPE_INTEGER
                        ),
                        "present_data": openapi.Schema(
                            type=openapi.TYPE_ARRAY,
                            items=openapi.Schema(
                                type=openapi.TYPE_OBJECT,
                                properties={
                                    "staff_pin": openapi.Schema(
                                        type=openapi.TYPE_STRING
                                    ),
                                    "name": openapi.Schema(type=openapi.TYPE_STRING),
                                    "minutes_present": openapi.Schema(
                                        type=openapi.TYPE_NUMBER
                                    ),
                                    "individual_percentage": openapi.Schema(
                                        type=openapi.TYPE_NUMBER
                                    ),
                                },
                            ),
                        ),
                        "absent_data": openapi.Schema(
                            type=openapi.TYPE_ARRAY,
                            items=openapi.Schema(
                                type=openapi.TYPE_OBJECT,
                                properties={
                                    "staff_pin": openapi.TYPE_STRING,
                                    "name": openapi.Schema(type=openapi.TYPE_STRING),
                                },
                            ),
                        ),
                        "data_for_date": openapi.Schema(type=openapi.TYPE_STRING),
                    },
                ),
            ),
            404: "Not Found",
            500: "Internal Server Error",
        },
        manual_parameters=[
            openapi.Parameter(
                "date",
                openapi.IN_QUERY,
                description="Date in 'YYYY-MM-DD' format.",
                type=openapi.TYPE_STRING,
            ),
            openapi.Parameter(
                "pin",
                openapi.IN_QUERY,
                description="Staff PIN.",
                type=openapi.TYPE_STRING,
            ),
        ],
    )
    def get(self, request):
        logger.info("Received request for staff attendance stats.")

        date_param = request.query_params.get(
            "date", timezone.now().date().strftime("%Y-%m-%d")
        )
        date_param = datetime.datetime.strptime(date_param, "%Y-%m-%d").date()
        pin_param = request.query_params.get("pin", None)

        logger.debug(f"Parsed date_param: {date_param}, pin_param: {pin_param}")

        try:
            target_date = self.get_last_working_day(date_param)
            next_date = target_date + datetime.timedelta(days=1)
            cache_key = f"staff_attendance_stats_{target_date}_{pin_param}"

            logger.debug(f"Generated cache_key: {cache_key}")

            cached_data = get_cache(
                cache_key,
                query=lambda: self.query_data(target_date, next_date, pin_param),
                timeout=1 * 5 * 60,
            )

            logger.info("Successfully retrieved staff attendance data.")
            return Response(cached_data)

        except Exception as e:
            logger.error(f"Error while processing request: {str(e)}")
            return Response(
                {"error": str(e)}, status=status.HTTP_500_INTERNAL_SERVER_ERROR
            )

    def get_last_working_day(self, date):
        """
        Определение последнего рабочего дня, с учетом выходных и государственных праздников.

        Args:
            date (datetime.date): Дата, для которой нужно найти последний рабочий день.

        Returns:
            datetime.date: Последний рабочий день.
        """
        logger.debug(f"Calculating last working day for date: {date}")

        holidays = get_cache(
            "public_holidays",
            query=lambda: list(models.PublicHoliday.objects.all()),
            timeout=10 * 6,
        )
        holiday_dates = {holiday.date: holiday.is_working_day for holiday in holidays}

        if date.weekday() == 5:
            logger.debug(f"Today is Saturday ({date}), checking Friday.")
            date -= datetime.timedelta(days=1)
        elif date.weekday() == 6:
            logger.debug(f"Today is Sunday ({date}), checking Friday.")
            date -= datetime.timedelta(days=2)
        elif date.weekday() == 0:
            logger.debug(f"Today is Monday ({date}), checking Friday.")
            date -= datetime.timedelta(days=3)

        if date in holiday_dates and not holiday_dates[date]:
            logger.debug(
                f"Friday {date} is a holiday or non-working day, searching for previous working day."
            )
            while date in holiday_dates and not holiday_dates[date]:
                logger.debug(
                    f"{date} is a holiday or non-working day, moving to previous day."
                )
                date -= datetime.timedelta(days=1)

        while date.weekday() >= 5 or (
            date in holiday_dates and not holiday_dates[date]
        ):
            logger.debug(
                f"{date} is a weekend or non-working day, moving to previous day."
            )
            date -= datetime.timedelta(days=1)

        logger.debug(f"Last working day determined: {date}")
        return date

    def query_data(
        self,
        target_date: datetime.date,
        next_date: datetime.date,
        pin_param: str | None,
    ) -> dict:
        """
        Запрашивает данные по целевой дате и отделу (или сотруднику).

        Args:
            target_date (datetime.date): Целевая дата.
            next_date (datetime.date): Следующая дата после целевой.
            pin_param (str, optional): ID родительского или дочернего отдела.

        Returns:
            dict: Данные о сотрудниках, их посещаемости и статистике.
        """
        logger.info(
            f"Querying data for target_date: {target_date}, pin_param: {pin_param}"
        )

        department_name = "Unknown Department"
        staff_queryset = None

        parent_department = models.ParentDepartment.objects.filter(id=pin_param).first()
        child_department = models.ChildDepartment.objects.filter(id=pin_param).first()

        match (parent_department, child_department):
            case (parent, None) if parent:
                staff_queryset = models.Staff.objects.filter(
                    department__parent_id=parent.id
                ).select_related("department")
                department_name = parent.name
            case (None, child) if child:
                staff_queryset = models.Staff.objects.filter(
                    department=child
                ).select_related("department")
                department_name = child.name
            case _:
                staff_queryset = models.Staff.objects.filter(
                    department__parent_id="4958"
                ).select_related("department")
                department_name = (
                    staff_queryset.first().department.parent.name
                    if staff_queryset.exists()
                    else "Unknown Department"
                )

        target_date_for_filter = target_date + datetime.timedelta(days=1)
        staff_attendance_queryset = models.StaffAttendance.objects.filter(
            date_at=target_date_for_filter, staff__in=staff_queryset
        ).select_related("staff")

        total_staff_count = staff_queryset.count()
        present_staff = staff_attendance_queryset.exclude(first_in__isnull=True)
        present_staff_pins = set(present_staff.values_list("staff__pin", flat=True))
        absent_staff_count = total_staff_count - len(present_staff_pins)
        present_between_9_to_18 = present_staff.filter(
            first_in__time__range=["08:00", "19:00"]
        ).count()

        present_data, absent_data = self.get_attendance_data(
            staff_queryset, present_staff_pins, present_staff
        )

        logger.info(f"Data query successful for department: {department_name}")

        return {
            "department_name": department_name,
            "total_staff_count": total_staff_count,
            "present_staff_count": len(present_data),
            "absent_staff_count": absent_staff_count,
            "present_between_9_to_18": present_between_9_to_18,
            "present_data": present_data,
            "absent_data": absent_data,
            "data_for_date": target_date.strftime("%Y-%m-%d"),
        }

    def get_attendance_data(self, staff_queryset, present_staff_pins, present_staff):
        logger.debug("Generating attendance data.")
        present_data = []
        absent_data = []
        total_minutes = 8 * 60
        for staff in staff_queryset:
            if staff.pin in present_staff_pins:
                attendance = present_staff.get(staff__pin=staff.pin)
                minutes_present = (
                    (attendance.last_out - attendance.first_in).total_seconds() / 60
                    if attendance.last_out
                    else 0
                )
                individual_percentage = (minutes_present / total_minutes) * 100
                present_data.append(
                    {
                        "staff_pin": staff.pin,
                        "name": f"{staff.surname} {staff.name}",
                        "minutes_present": round(minutes_present, 2),
                        "individual_percentage": round(individual_percentage, 2),
                    }
                )
            else:
                absent_data.append(
                    {
                        "staff_pin": staff.pin,
                        "name": f"{staff.surname} {staff.name}",
                    }
                )

        logger.info("Attendance data generation complete.")
        return present_data, absent_data


@swagger_auto_schema(
    method="get",
    operation_summary="Получить данные локаций для отображения на карте",
    operation_description=(
        "Эндпоинт для получения данных локаций с информацией о посещениях для заданной даты."
        " Опционально можно получить данные о сотрудниках, если задан параметр `employees=true`."
    ),
    manual_parameters=[
        openapi.Parameter(
            name="date_at",
            in_=openapi.IN_QUERY,
            type=openapi.TYPE_STRING,
            format=openapi.FORMAT_DATE,
            description="Дата для фильтрации посещений (формат YYYY-MM-DD). Если не указана, используется текущая дата.",
            required=False,
        ),
        openapi.Parameter(
            name="employees",
            in_=openapi.IN_QUERY,
            type=openapi.TYPE_BOOLEAN,
            description="Флаг для включения данных о сотрудниках (true/false). По умолчанию false.",
            required=False,
        ),
    ],
    responses={
        200: openapi.Response(
            description="Успешный ответ с данными локаций для отображения на карте.",
            schema=openapi.Schema(
                type=openapi.TYPE_ARRAY,
                items=openapi.Schema(
                    type=openapi.TYPE_OBJECT,
                    properties={
                        "name": openapi.Schema(
                            type=openapi.TYPE_STRING, description="Название локации"
                        ),
                        "address": openapi.Schema(
                            type=openapi.TYPE_STRING, description="Адрес локации"
                        ),
                        "lat": openapi.Schema(
                            type=openapi.TYPE_NUMBER,
                            format=openapi.FORMAT_FLOAT,
                            description="Широта",
                        ),
                        "lng": openapi.Schema(
                            type=openapi.TYPE_NUMBER,
                            format=openapi.FORMAT_FLOAT,
                            description="Долгота",
                        ),
                        "employees": openapi.Schema(
                            type=openapi.TYPE_INTEGER,
                            description="Количество посещений или сотрудников (если указано employees=true)",
                            default=0,
                        ),
                    },
                ),
            ),
        ),
        500: openapi.Response(description="Внутренняя ошибка сервера"),
    },
)
@api_view(["GET"])
@permission_classes([permissions.IsAuthenticatedOrAPIKey])
def map_location(request):
    """
    Возвращает данные о локациях и количестве сотрудников и студентов на основе турникетов и занятий за указанную дату.

    Args:
        request (HttpRequest): HTTP-запрос с параметром `date_at` для фильтрации данных и параметром `employees` для включения данных о сотрудниках.

    Returns:
        JsonResponse: JSON-ответ с данными о локациях, если запрос успешен, либо сообщение об ошибке.

    Raises:
        Exception: Для обработки любых непредвиденных исключений.
    """
    try:
        date_at_str = request.GET.get("date_at", None)
        employees_required = request.GET.get("employees", "false").lower() == "true"

        date_at = (
            timezone.datetime.strptime(date_at_str, "%Y-%m-%d").date()
            if date_at_str
            else timezone.now().date()
        )
        logger.info(f"Using date: {date_at}")

        locations = models.ClassLocation.objects.only(
            "address", "name", "latitude", "longitude"
        )

        result = utils.generate_map_data(
            locations,
            date_at,
            search_staff_attendance=employees_required,
            filter_empty=not employees_required,
        )
        logger.info(f"Generated map data with employees: {result}")
        return Response(result, status=status.HTTP_200_OK)

    except Exception as e:
        logger.error(f"Critical error in map_location: {str(e)}", exc_info=True)
        return Response(
            {"error": "A critical error occurred. Please try again later."},
            status=status.HTTP_500_INTERNAL_SERVER_ERROR,
        )


@swagger_auto_schema(
    method="GET",
    operation_summary="Получить ID всех родительских департаментов",
    operation_description="Метод для получения списка всех родительских департаментов.",
    responses={
        200: openapi.Response(
            description="Успешный запрос. Возвращается список ID родительских департаментов.",
            schema=openapi.Schema(
                type=openapi.TYPE_ARRAY,
                items=openapi.Schema(
                    type=openapi.TYPE_INTEGER,
                    description="ID родительского департамента.",
                ),
            ),
        ),
        404: openapi.Response(
            description="Не удалось найти департаменты",
            schema=openapi.Schema(
                type=openapi.TYPE_OBJECT,
                properties={
                    "error": openapi.Schema(type=openapi.TYPE_STRING),
                },
            ),
        ),
    },
)
@api_view(["GET"])
@permission_classes([IsAuthenticated])
def get_parent_id(request):
    """
    Получить ID всех родительских департаментов.

    Этот метод возвращает список всех ID родительских департаментов.

    Возвращаемые данные:
    - Список ID родительских департаментов.

    Возможные ошибки:
    - 404: Департаменты не найдены.

    Пример ответа:
    - 200: [1, 2, 3, ...]
    - 404: {"error": "Не удалось найти департаменты."}
    """
    logger.info("Request received to get parent department IDs.")

    try:
        parent_departments = models.ParentDepartment.objects.all()
        parent_ids = [department.id for department in parent_departments]
        logger.info(f"Found {len(parent_ids)} parent departments.")
        return Response(data=parent_ids, status=status.HTTP_200_OK)
    except Exception as e:
        logger.error(f"Error retrieving parent department IDs: {str(e)}")
        return Response(data={"error": str(e)}, status=status.HTTP_404_NOT_FOUND)


@swagger_auto_schema(
    method="GET",
    operation_summary="Сводная информация о департаменте",
    operation_description="Метод для получения сводной информации о департаменте и его дочерних подразделениях с количеством сотрудников.",
    responses={
        200: openapi.Response(
            description="Успешный запрос. Возвращается сводная информация о департаменте и его дочерних подразделениях.",
            schema=openapi.Schema(
                type=openapi.TYPE_OBJECT,
                properties={
                    "name": openapi.Schema(
                        type=openapi.TYPE_STRING,
                        description="Название департамента.",
                    ),
                    "date_of_creation": openapi.Schema(
                        type=openapi.TYPE_STRING,
                        format="date-time",
                        description="Дата создания департамента.",
                    ),
                    "child_departments": openapi.Schema(
                        type=openapi.TYPE_ARRAY,
                        items=openapi.Schema(
                            type=openapi.TYPE_OBJECT,
                            properties={
                                "child_id": openapi.Schema(
                                    type=openapi.TYPE_STRING,
                                    description="ID дочернего подразделения.",
                                ),
                                "name": openapi.Schema(
                                    type=openapi.TYPE_STRING,
                                    description="Название дочернего подразделения.",
                                ),
                                "date_of_creation": openapi.Schema(
                                    type=openapi.TYPE_STRING,
                                    format="date-time",
                                    description="Дата создания дочернего подразделения.",
                                ),
                                "parent": openapi.Schema(
                                    type=openapi.TYPE_STRING,
                                    description="ID родительского департамента.",
                                ),
                            },
                        ),
                        description="Список дочерних подразделений департамента.",
                    ),
                    "total_staff_count": openapi.Schema(
                        type=openapi.TYPE_INTEGER,
                        description="Общее количество сотрудников в департаменте и его дочерних подразделениях.",
                    ),
                },
            ),
        ),
        404: "Департамент не найден.",
    },
)
@api_view(["GET"])
@permission_classes([IsAuthenticated])
def department_summary(request, parent_department_id):
    cache_key = f"department_summary_{parent_department_id}"
    logger.info(
        f"Request received for department summary with ID {parent_department_id}"
    )

    if not models.ChildDepartment.objects.filter(id=parent_department_id).exists():
        logger.warning(f"Department with ID {parent_department_id} not found")
        return Response(
            status=status.HTTP_404_NOT_FOUND,
            data={"message": f"Department with ID {parent_department_id} not found"},
        )

    try:

        def calculate_staff_count(department):
            logger.debug(f"Calculating staff count for department ID {department.id}")
            child_departments = models.ChildDepartment.objects.filter(parent=department)
            staff_count = (
                child_departments.aggregate(total_staff=Count("staff"))["total_staff"]
                or 0
            )

            for child_dept in child_departments:
                staff_count += calculate_staff_count(child_dept)

            logger.debug(
                f"Total staff count for department ID {department.id} is {staff_count}"
            )
            return staff_count

        parent_department = get_object_or_404(
            models.ChildDepartment, id=parent_department_id
        )
        logger.info(
            f"Department found: {parent_department.name} (ID: {parent_department_id})"
        )
        parent_department_id = str(parent_department_id).zfill(5)
        total_staff_count = calculate_staff_count(parent_department)

        child_departments_data = models.ChildDepartment.objects.filter(
            parent=parent_department
        )
        child_departments_data_serialized = serializers.ChildDepartmentSerializer(
            child_departments_data, many=True
        ).data

        data = {
            "name": parent_department.name,
            "date_of_creation": parent_department.date_of_creation,
            "child_departments": child_departments_data_serialized,
            "total_staff_count": total_staff_count,
        }

        logger.debug(f"Caching department summary data with key: {cache_key}")
        cached_data = get_cache(
            cache_key, query=lambda: data, timeout=1 * 5, cache=Cache
        )

        logger.info(f"Returning summary data for department ID {parent_department_id}")
        return Response(cached_data, status=status.HTTP_200_OK)
    except Exception as e:
        logger.error(f"Error while generating department summary: {str(e)}")
        return Response(data={"message": str(e)}, status=status.HTTP_404_NOT_FOUND)


@swagger_auto_schema(
    method="get",
    operation_summary="Получить описание подотдела",
    operation_description="Получите подробную информацию о подотделе и его сотрудниках.",
    manual_parameters=[
        openapi.Parameter(
            name="child_department_id",
            in_=openapi.IN_PATH,
            type=openapi.TYPE_INTEGER,
            description="ID подотдела",
            required=True,
        ),
    ],
    responses={
        200: openapi.Response(
            description="Сведения о подотделе и данные о персонале",
            schema=openapi.Schema(
                type=openapi.TYPE_OBJECT,
                properties={
                    "child_department": openapi.Schema(
                        type=openapi.TYPE_OBJECT,
                        properties={
                            "id": openapi.Schema(type=openapi.TYPE_INTEGER),
                            "name": openapi.Schema(type=openapi.TYPE_STRING),
                            "date_of_creation": openapi.Schema(
                                type=openapi.TYPE_STRING,
                                format=openapi.FORMAT_DATETIME,
                            ),
                            "parent": openapi.Schema(type=openapi.TYPE_INTEGER),
                        },
                    ),
                    "staff_count": openapi.Schema(type=openapi.TYPE_INTEGER),
                    "staff_data": openapi.Schema(
                        type=openapi.TYPE_OBJECT,
                        additional_properties=openapi.Schema(
                            type=openapi.TYPE_OBJECT,
                            properties={
                                "FIO": openapi.Schema(type=openapi.TYPE_STRING),
                                "date_of_creation": openapi.Schema(
                                    type=openapi.TYPE_STRING,
                                    format=openapi.FORMAT_DATETIME,
                                ),
                                "avatar": openapi.Schema(type=openapi.TYPE_STRING),
                                "positions": openapi.Schema(
                                    type=openapi.TYPE_ARRAY,
                                    items=openapi.Schema(type=openapi.TYPE_STRING),
                                ),
                            },
                        ),
                    ),
                },
            ),
        ),
        404: "Not Found: Если подотдела не существует.",
    },
)
@api_view(["GET"])
@permission_classes([IsAuthenticated])
def child_department_detail(request, child_department_id):
    """
    Получите подробную информацию о дочернем отделе вместе с его сотрудниками.

    Args:
    запрос: объект запроса.
    child_department_id (int): идентификатор дочернего отдела, который требуется получить.

    Returns:
    Ответ: ответ, содержащий сведения о дочернем отделе и данные о сотрудниках.

    Raises:
    Http404: Если дочерний отдел не существует.
    """
    logger.info(
        f"Request received for child department detail with ID {child_department_id}"
    )

    try:
        child_department = models.ChildDepartment.objects.get(id=child_department_id)
        logger.info(
            f"Found child department: {child_department.name} (ID: {child_department_id})"
        )
    except models.ChildDepartment.DoesNotExist:
        logger.warning(f"Child department with ID {child_department_id} not found")
        return Response(status=status.HTTP_404_NOT_FOUND)

    all_departments = [child_department] + child_department.get_all_child_departments()
    staff_in_department = models.Staff.objects.filter(department__in=all_departments)
    logger.debug(
        f"Found {staff_in_department.count()} staff members in child department ID {child_department_id}"
    )

    staff_data = {}
    for staff_member in staff_in_department:
        if staff_member.surname == "Нет фамилии":
            fio = staff_member.name
        else:
            fio = f"{staff_member.surname} {staff_member.name}"

        staff_data[staff_member.pin] = {
            "FIO": fio,
            "date_of_creation": staff_member.date_of_creation,
            "avatar": (staff_member.avatar.url if staff_member.avatar else None),
            "positions": [position.name for position in staff_member.positions.all()],
        }
        logger.debug(f"Processed staff member: {fio} (PIN: {staff_member.pin})")

    sorted_staff_data = dict(
        sorted(staff_data.items(), key=lambda item: item[1]["FIO"])
    )
    logger.info(f"Sorted staff data for child department ID {child_department_id}")

    data = {
        "child_department": serializers.ChildDepartmentSerializer(
            child_department
        ).data,
        "staff_count": staff_in_department.count(),
        "staff_data": sorted_staff_data,
    }

    logger.info(
        f"Returning detailed data for child department ID {child_department_id}"
    )
    return Response(data, status=status.HTTP_200_OK)


@swagger_auto_schema(
    method="GET",
    operation_summary="Получить информацию о сотруднике",
    operation_description="Получение подробной информации о сотруднике, включая данные о посещаемости, заработной плате и типе контракта.",
    manual_parameters=[
        openapi.Parameter(
            name="staff_pin",
            in_=openapi.IN_PATH,
            type=openapi.TYPE_STRING,
            required=True,
            description="Уникальный идентификатор сотрудника (PIN)",
        ),
        openapi.Parameter(
            name="start_date",
            in_=openapi.IN_QUERY,
            type=openapi.TYPE_STRING,
            required=False,
            description="Дата начала периода для фильтрации данных о посещаемости (формат: YYYY-MM-DD)",
        ),
        openapi.Parameter(
            name="end_date",
            in_=openapi.IN_QUERY,
            type=openapi.TYPE_STRING,
            required=False,
            description="Дата окончания периода для фильтрации данных о посещаемости (формат: YYYY-MM-DD)",
        ),
    ],
    responses={
        200: openapi.Response(
            description="Данные сотрудника успешно получены",
            schema=openapi.Schema(
                type=openapi.TYPE_OBJECT,
                properties={
                    "name": openapi.Schema(
                        type=openapi.TYPE_STRING,
                        description="Имя сотрудника",
                    ),
                    "surname": openapi.Schema(
                        type=openapi.TYPE_STRING,
                        description="Фамилия сотрудника",
                    ),
                    "positions": openapi.Schema(
                        type=openapi.TYPE_ARRAY,
                        items=openapi.Schema(type=openapi.TYPE_STRING),
                        description="Список должностей сотрудника",
                    ),
                    "avatar": openapi.Schema(
                        type=openapi.TYPE_STRING,
                        format=openapi.FORMAT_URI,
                        nullable=True,
                        description="URL аватара сотрудника",
                    ),
                    "department": openapi.Schema(
                        type=openapi.TYPE_STRING,
                        description="Отдел, к которому относится сотрудник",
                    ),
                    "department_id": openapi.Schema(
                        type=openapi.TYPE_NUMBER,
                        description="Id отдела",
                    ),
                    "attendance": openapi.Schema(
                        type=openapi.TYPE_OBJECT,
                        additional_properties=openapi.Schema(
                            type=openapi.TYPE_OBJECT,
                            description="Данные о посещаемости",
                        ),
                    ),
                    "percent_for_period": openapi.Schema(
                        type=openapi.TYPE_NUMBER,
                        format=openapi.FORMAT_FLOAT,
                        description="Общий процент работы за указанный период",
                    ),
                    "salary": openapi.Schema(
                        type=openapi.TYPE_NUMBER,
                        format=openapi.FORMAT_FLOAT,
                        nullable=True,
                        description="Общая заработная плата сотрудника",
                    ),
                    "contract_type": openapi.Schema(
                        type=openapi.TYPE_STRING,
                        description="Тип контракта сотрудника",
                    ),
                },
            ),
        ),
        400: "Неверный запрос, дата начала не может быть позже даты окончания",
        404: "Сотрудник не найден",
    },
)
@api_view(["GET"])
@permission_classes([permissions.IsAuthenticatedOrAPIKey])
def staff_detail(request, staff_pin):
    """
    **Получить информацию о сотруднике**

    Данный метод возвращает подробную информацию о сотруднике, включая данные о посещаемости, заработной плате и типе контракта за указанный период.

    ### Args:
        - **request (HttpRequest)**: Запрос, содержащий параметры запроса.
        - **staff_pin (str)**: Уникальный идентификатор сотрудника (PIN).

    ### Returns:
        - **Response**: Ответ с данными сотрудника или сообщением об ошибке.

    ### Raises:
        - **ValueError**: Если start_date больше end_date.
    """

    logger.info(f"Request received for staff details with PIN {staff_pin}")

    staff = get_cache(
        f"staff_{staff_pin}", query=lambda: fetch_staff_data(staff_pin), timeout=1 * 10
    )

    if staff is None:
        logger.warning(f"Staff with PIN {staff_pin} not found")
        return Response(status=status.HTTP_404_NOT_FOUND)

    start_date, end_date = get_date_range(request)
    logger.debug(f"Retrieved date range: start_date={start_date}, end_date={end_date}")

    if start_date > end_date:
        logger.warning(
            f"Invalid date range: start_date {start_date} is greater than end_date {end_date}"
        )
        return Response(
            data={"error": "start_date cannot be greater than end_date"},
            status=status.HTTP_400_BAD_REQUEST,
        )

    cache_key = f"staff_detail_{staff_pin}_{start_date}_{end_date}"
    logger.debug(f"Generated cache key: {cache_key}")

    data = get_cache(
        cache_key,
        query=lambda: get_staff_detail(staff, start_date, end_date),
        timeout=1 * 1 * 30,
    )

    logger.info(f"Returning staff details for PIN {staff_pin}")
    return Response(data, status=status.HTTP_200_OK)


def fetch_staff_data(staff_pin):
    """Получение данных о сотруднике из базы данных.
    Args:
        staff_pin (str): Уникальный идентификатор сотрудника (PIN).
    Returns:
        models.Staff: Объект сотрудника.
        None: Если сотрудник не найден.
    """
    try:
        return models.Staff.objects.get(pin=staff_pin)
    except models.Staff.DoesNotExist:
        return None


def get_date_range(request):
    """
    Получение диапазона дат из параметров запроса.

    Если даты не указаны, используется период последних 7 дней.

    Args:
        request (HttpRequest): Запрос с параметрами.

    Returns:
        tuple: Кортеж с датами начала и окончания периода (datetime.date).
    """
    end_date_str = request.query_params.get(
        "end_date", timezone.now().strftime("%Y-%m-%d")
    )
    start_date_str = request.query_params.get(
        "start_date", (timezone.now() - datetime.timedelta(days=7)).strftime("%Y-%m-%d")
    )

    end_date = datetime.datetime.strptime(end_date_str, "%Y-%m-%d").date()
    start_date = datetime.datetime.strptime(start_date_str, "%Y-%m-%d").date()

    return start_date, end_date


def get_staff_detail(staff, start_date, end_date):
    """
    Получение подробной информации о сотруднике за указанный период.

    Включает данные о посещаемости, процент присутствия, заработную плату и тип контракта.

    Args:
        staff (Staff): Объект сотрудника.
        start_date (datetime.date): Дата начала периода.
        end_date (datetime.date): Дата окончания периода.

    Returns:
        dict: Словарь с данными сотрудника.
    """
    logger.info(f"Получение деталей сотрудника {staff.name} (PIN: {staff.pin})")
    logger.debug(f"Запрошенный диапазон дат: {start_date} до {end_date}")

    attendance_qs = models.StaffAttendance.objects.filter(
        staff=staff,
        date_at__range=[
            start_date + datetime.timedelta(days=1),
            end_date + datetime.timedelta(days=1),
        ],
    )

    lesson_qs = models.LessonAttendance.objects.filter(
        staff=staff,
        date_at__range=[start_date, end_date],
    )

    combined_attendance = {}
    for record in attendance_qs:
        date_key = record.date_at - datetime.timedelta(days=1)
        if date_key not in combined_attendance:
            combined_attendance[date_key] = {
                "first_in": record.first_in,
                "last_out": record.last_out,
            }
        else:
            combined_attendance[date_key]["first_in"] = (
                min(combined_attendance[date_key]["first_in"], record.first_in)
                if combined_attendance[date_key]["first_in"]
                else record.first_in
            )
            combined_attendance[date_key]["last_out"] = (
                max(combined_attendance[date_key]["last_out"], record.last_out)
                if combined_attendance[date_key]["last_out"]
                else record.last_out
            )

    for record in lesson_qs:
        date_key = record.date_at
        if date_key not in combined_attendance:
            combined_attendance[date_key] = {
                "first_in": record.first_in,
                "last_out": record.last_out,
            }
        else:
            combined_attendance[date_key]["first_in"] = (
                min(combined_attendance[date_key]["first_in"], record.first_in)
                if combined_attendance[date_key]["first_in"]
                else record.first_in
            )
            combined_attendance[date_key]["last_out"] = (
                max(combined_attendance[date_key]["last_out"], record.last_out)
                if combined_attendance[date_key]["last_out"]
                else record.last_out
            )

    logger.debug(f"Объединенные данные посещаемости: {combined_attendance}")

    holidays = models.PublicHoliday.objects.filter(
        date__range=[start_date, end_date]
    ).values_list("date", "is_working_day")
    logger.debug(f"Государственные праздники в периоде: {len(holidays)}")

    holiday_dict = dict(holidays)
    attendance_data = {}
    total_minutes_for_period = 0
    total_days_with_data = 0
    percent_for_period = 0

    remote_work_qs = models.RemoteWork.objects.filter(staff=staff).filter(
        Q(permanent_remote=True) | Q(start_date__lte=end_date, end_date__gte=start_date)
    )
    logger.debug(f"Получено периодов дистанционной работы: {remote_work_qs.count()}")

    absent_reason_qs = models.AbsentReason.objects.filter(
        staff=staff, start_date__lte=end_date, end_date__gte=start_date
    )
    logger.debug(f"Получено причин отсутствия: {absent_reason_qs.count()}")

    dates = []

    if attendance_qs.exists():
        attendance_dates = [
            attendance.date_at - datetime.timedelta(days=1)
            for attendance in attendance_qs
        ]
        dates.extend(attendance_dates)
    else:
        attendance_dates = []

    if remote_work_qs.exists():
        remote_dates = []
        for remote_work in remote_work_qs:
            if remote_work.permanent_remote:
                remote_dates.extend(attendance_dates)
            else:
                remote_start = max(remote_work.start_date, start_date)
                remote_end = min(remote_work.end_date, end_date)
                remote_dates.extend(
                    [
                        remote_start + datetime.timedelta(days=x)
                        for x in range((remote_end - remote_start).days + 1)
                    ]
                )
        dates.extend(remote_dates)
    else:
        remote_dates = []

    if absent_reason_qs.exists():
        absent_dates = []
        for absent_reason in absent_reason_qs:
            absent_start = max(absent_reason.start_date, start_date)
            absent_end = min(absent_reason.end_date, end_date)
            absent_dates.extend(
                [
                    absent_start + datetime.timedelta(days=x)
                    for x in range((absent_end - absent_start).days + 1)
                ]
            )
        dates.extend(absent_dates)
    else:
        absent_dates = []

    if not dates:
        logger.warning(
            "Нет данных о посещаемости, дистанционной работе или причинах отсутствия за указанный период."
        )
        staff_detail = {
            "name": staff.name,
            "surname": staff.surname if staff.surname != "Нет фамилии" else "",
            "positions": [position.name for position in staff.positions.all()],
            "avatar": (
                staff.avatar.url if staff.avatar else "/media/images/no-avatar.png"
            ),
            "department": staff.department.name if staff.department else "N/A",
            "department_id": staff.department.id if staff.department else "N/A",
            "attendance": {},
            "percent_for_period": 0.0,
            "contract_type": None,
            "salary": None,
        }
        return staff_detail

    min_date = max(min(dates), start_date)
    max_date = min(max(dates), end_date)
    logger.debug(f"Фактический диапазон дат с данными: {min_date} до {max_date}")

    start_date = min_date
    end_date = max_date

    date_set = set(dates)
    logger.debug(f"Общее количество уникальных дат с данными: {len(date_set)}")

    num_days = len(date_set)
    cost_per_day = 100 / num_days
    logger.debug(
        f"Количество дней с данными: {num_days}, стоимость дня: {cost_per_day}"
    )

    average_attendance = get_average_attendance_for_period(staff, start_date, end_date)
    logger.debug(f"Средняя посещаемость за период: {average_attendance}")

    K_adj = 1.25
    penalty_rate = (100 / average_attendance) * K_adj
    logger.debug(f"Расчет штрафного коэффициента: {penalty_rate}")

    salary_qs = models.Salary.objects.filter(staff=staff).first()
    contract_type = salary_qs.contract_type if salary_qs else "full_time"
    total_minutes_expected_per_day = get_expected_minutes_per_day(contract_type)
    logger.debug(
        f"Тип контракта: {contract_type}, ожидаемые минуты в день: {total_minutes_expected_per_day}"
    )

    for event_date in sorted(date_set):
        logger.debug(f"Обработка даты: {event_date}")

        attendance = combined_attendance.get(event_date)
        (
            attendance_record,
            total_minutes_for_period,
            total_days_with_data,
            percent_for_period,
        ) = process_attendance(
            attendance,
            event_date,
            start_date,
            end_date,
            holiday_dict,
            total_minutes_expected_per_day,
            cost_per_day,
            penalty_rate,
            total_minutes_for_period,
            total_days_with_data,
            percent_for_period,
            remote_work_qs,
            absent_reason_qs,
        )

        if attendance_record:
            attendance_data[event_date.strftime("%d-%m-%Y")] = attendance_record
            logger.debug(
                f"Добавлена запись посещаемости для {event_date}: {attendance_record}"
            )

    if total_days_with_data > 0:
        percent_for_period /= total_days_with_data
        percent_for_period = max(percent_for_period, 0)
        logger.debug(f"Итоговый процент за период: {percent_for_period}")
    else:
        percent_for_period = 0.0
        logger.debug("Нет рабочих дней для расчета процента за период.")

    avatar_url = staff.avatar.url if staff.avatar else "/media/images/no-avatar.png"
    logger.debug(f"URL аватара: {avatar_url}")

    staff_detail = {
        "name": staff.name,
        "surname": staff.surname if staff.surname != "Нет фамилии" else "",
        "positions": [position.name for position in staff.positions.all()],
        "avatar": avatar_url,
        "department": staff.department.name if staff.department else "N/A",
        "department_id": staff.department.id if staff.department else "N/A",
        "attendance": attendance_data,
        "percent_for_period": round(percent_for_period, 2),
        "contract_type": salary_qs.contract_type if salary_qs else None,
        "salary": salary_qs.total_salary if salary_qs else None,
    }

    logger.info(
        f"Генерация деталей сотрудника завершена для {staff.name} (PIN: {staff.pin})"
    )
    return staff_detail


def get_average_attendance_for_period(staff, start_date, end_date):
    """
    Расчет среднего процента присутствия за предыдущий аналогичный период.

    Args:
        staff (Staff): Объект сотрудника.
        start_date (datetime.date): Дата начала текущего периода.
        end_date (datetime.date): Дата окончания текущего периода.

    Returns:
        float: Средний процент присутствия за предыдущий период.
    """
    logger.info(
        f"Calculating average attendance for staff {staff.name} (PIN: {staff.pin}) from {start_date} to {end_date}"
    )

    previous_start_date = start_date - datetime.timedelta(days=30)
    previous_end_date = end_date - datetime.timedelta(days=30)
    logger.debug(f"Previous period range: {previous_start_date} to {previous_end_date}")

    previous_attendance_qs = models.StaffAttendance.objects.filter(
        staff=staff, date_at__range=[previous_start_date, previous_end_date]
    )
    logger.debug(
        f"Retrieved {previous_attendance_qs.count()} attendance records for previous period"
    )

    if not previous_attendance_qs.exists():
        logger.warning(
            "No attendance records found for the previous period. Returning default average attendance of 85.0%"
        )
        return 85.0

    total_minutes = 0
    total_days = 0

    for attendance in previous_attendance_qs:
        first_in = attendance.first_in
        last_out = attendance.last_out

        if first_in and last_out:
            minutes_present = (last_out - first_in).total_seconds() / 60
            total_minutes += minutes_present
            total_days += 1
            logger.debug(
                f"Processed attendance for {attendance.date_at}: {minutes_present} minutes present"
            )

    if total_days == 0:
        logger.warning(
            "No complete attendance days found for the previous period. Returning default average attendance of 85.0%"
        )
        return 85.0

    average_attendance = (total_minutes / (total_days * 8 * 60)) * 100
    logger.info(
        f"Calculated average attendance for previous period: {average_attendance}%"
    )
    return average_attendance


def get_expected_minutes_per_day(contract_type):
    """
    Получение ожидаемого количества рабочих минут в день на основе типа контракта.

    Args:
        contract_type (str): Тип контракта сотрудника.

    Returns:
        int: Ожидаемые минуты в день.
    """
    if contract_type in ["part_time", "gph"]:
        return 4 * 60
    return 8 * 60


def process_attendance(
    attendance,
    event_date,
    start_date,
    end_date,
    holiday_dict,
    total_minutes_expected_per_day,
    cost_per_day,
    penalty_rate,
    total_minutes_for_period,
    total_days_with_data,
    percent_for_period,
    remote_work_qs,
    absent_reason_qs,
):
    """
    Обработка данных о посещаемости для конкретной даты с учетом новых требований.

    Args:
        attendance (StaffAttendance): Запись о посещаемости за дату, если есть.
        event_date (datetime.date): Дата, которую обрабатываем.
        start_date (datetime.date): Дата начала периода.
        end_date (datetime.date): Дата окончания периода.
        holiday_dict (dict): Словарь с информацией о праздничных днях.
        total_minutes_expected_per_day (int): Ожидаемое количество минут работы в день.
        cost_per_day (float): Стоимость одного дня в процентах.
        penalty_rate (float): Штрафной коэффициент за отсутствие.
        total_minutes_for_period (float): Общее количество минут за период.
        total_days_with_data (int): Общее количество дней с данными.
        percent_for_period (float): Процент рабочего времени за период.
        remote_work_qs (QuerySet): QuerySet с периодами дистанционной работы сотрудника.
        absent_reason_qs (QuerySet): QuerySet с причинами отсутствия сотрудника.

    Returns:
        tuple: Кортеж, содержащий:
            - attendance_record (dict): Обработанные данные о посещаемости за дату.
            - total_minutes_for_period (float): Обновленное общее количество минут за период.
            - total_days_with_data (int): Обновленное количество дней с данными.
            - percent_for_period (float): Обновленный процент рабочего времени за период.
    """
    logger.info(f"Обработка посещаемости за дату {event_date}")

    if not (start_date <= event_date <= end_date):
        logger.warning(
            f"Дата события {event_date} вне указанного диапазона {start_date} до {end_date}"
        )
        return None, total_minutes_for_period, total_days_with_data, percent_for_period

    is_off_day = check_off_day(event_date, holiday_dict)
    logger.debug(f"Является ли выходным днем: {is_off_day} для даты {event_date}")

    absent_reason = absent_reason_qs.filter(
        start_date__lte=event_date, end_date__gte=event_date
    ).first()

    first_in = attendance.get("first_in") if attendance else None
    last_out = attendance.get("last_out") if attendance else None

    if is_off_day:
        if first_in and last_out:
            total_minutes_worked = (last_out - first_in).total_seconds() / 60
            percent_day = (total_minutes_worked / total_minutes_expected_per_day) * 100
            logger.info(
                f"Сотрудник работал в выходной день {event_date}. Данные отображаются, но не влияют на расчеты."
            )
        else:
            total_minutes_worked = 0
            percent_day = 0
            logger.info(
                f"Выходной день {event_date} без данных о посещаемости. Пропускаем."
            )

        attendance_record = {
            "first_in": (
                first_in.astimezone(timezone.get_current_timezone())
                if first_in
                else None
            ),
            "last_out": (
                last_out.astimezone(timezone.get_current_timezone())
                if last_out
                else None
            ),
            "percent_day": round(percent_day, 2),
            "total_minutes": round(total_minutes_worked, 2),
            "is_weekend": True,
            "is_remote_work": False,
            "is_absent_approved": False,
            "absent_reason": None,
        }
        return (
            attendance_record,
            total_minutes_for_period,
            total_days_with_data,
            percent_for_period,
        )

    is_remote_work = remote_work_qs.filter(
        Q(permanent_remote=True)
        | Q(start_date__lte=event_date, end_date__gte=event_date)
    ).exists()

    is_absent_approved = False
    absent_reason_display = None

    if is_remote_work:
        percent_day = 100.0
        total_minutes_worked = total_minutes_expected_per_day
        total_minutes_for_period += total_minutes_worked
        total_days_with_data += 1
        percent_for_period += percent_day
        logger.info(f"{event_date} отмечен как день дистанционной работы.")
    elif absent_reason:
        is_absent_approved = absent_reason.approved
        absent_reason_display = absent_reason.get_reason_display()
        if is_absent_approved:
            logger.info(
                f"{event_date} утвержденная причина отсутствия: {absent_reason_display}."
            )
            attendance_record = {
                "first_in": (
                    first_in.astimezone(timezone.get_current_timezone())
                    if first_in
                    else None
                ),
                "last_out": (
                    last_out.astimezone(timezone.get_current_timezone())
                    if last_out
                    else None
                ),
                "percent_day": 0,
                "total_minutes": 0,
                "is_weekend": False,
                "is_remote_work": False,
                "is_absent_approved": True,
                "absent_reason": absent_reason_display,
            }
            return (
                attendance_record,
                total_minutes_for_period,
                total_days_with_data,
                percent_for_period,
            )
        else:
            percent_day = 0
            total_minutes_worked = 0
            total_days_with_data += 1
            penalty = penalty_rate * cost_per_day
            percent_for_period -= penalty
            logger.warning(
                f"{event_date} неутвержденная причина отсутствия: {absent_reason_display}. Применяется штраф {penalty}%."
            )
    else:
        if first_in and last_out:
            total_minutes_worked = (last_out - first_in).total_seconds() / 60
            percent_day = (total_minutes_worked / total_minutes_expected_per_day) * 100
            total_minutes_for_period += total_minutes_worked
            total_days_with_data += 1
            percent_for_period += percent_day
            logger.debug(
                f"Отработано минут: {total_minutes_worked}, Процент дня: {percent_day}"
            )
        else:
            percent_day = 0
            total_minutes_worked = 0
            total_days_with_data += 1
            penalty = penalty_rate * cost_per_day
            percent_for_period -= penalty
            logger.warning(
                f"Нет записей о посещаемости за дату {event_date}. Применяется штраф {penalty}%."
            )

    attendance_record = {
        "first_in": (
            first_in.astimezone(timezone.get_current_timezone()) if first_in else None
        ),
        "last_out": (
            last_out.astimezone(timezone.get_current_timezone()) if last_out else None
        ),
        "percent_day": round(percent_day, 2),
        "total_minutes": round(total_minutes_worked, 2),
        "is_weekend": is_off_day,
        "is_remote_work": is_remote_work,
        "is_absent_approved": is_absent_approved,
        "absent_reason": absent_reason_display,
    }
    logger.info(
        f"Обработана запись посещаемости за дату {event_date}: {attendance_record}"
    )

    return (
        attendance_record,
        total_minutes_for_period,
        total_days_with_data,
        percent_for_period,
    )


def check_off_day(event_date, holiday_dict):
    """
    Проверка, является ли дата выходным или праздничным днем.

    Args:
        event_date (datetime.date): Дата для проверки.
        holiday_dict (dict): Словарь с информацией о праздничных днях.

    Returns:
        bool: True, если день является выходным или праздничным, иначе False.
    """
    is_weekend = event_date.weekday() >= 5
    is_holiday = event_date in holiday_dict
    return (is_weekend and event_date not in holiday_dict) or (
        is_holiday and not holiday_dict[event_date]
    )


def update_percent_for_period(
    percent_for_period,
    percent_day,
    is_off_day,
    total_minutes_worked,
    cost_per_day,
    penalty_rate,
):
    """
    Обновление накопленного процента за период на основе ежедневной посещаемости.

    Args:
        percent_for_period (float): Текущий накопленный процент.
        percent_day (float): Процент присутствия за день.
        is_off_day (bool): Является ли день выходным.
        total_minutes_worked (float): Отработано минут за день.
        cost_per_day (float): Стоимость одного дня в процентах.
        penalty_rate (float): Штрафной коэффициент за отсутствие.

    Returns:
        float: Обновленный процент за период.
    """
    logger.debug(
        f"Updating percent for period. Initial: {percent_for_period}%, "
        f"Day percent: {percent_day}%, Is off day: {is_off_day}, "
        f"Total minutes worked: {total_minutes_worked}, "
        f"Cost per day: {cost_per_day}%, Penalty rate: {penalty_rate}%"
    )

    if is_off_day and total_minutes_worked > 0:
        percent_for_period += percent_day * 1.5
        logger.info(f"Off day with work. Increasing percent by {percent_day * 1.5}%.")
    elif not is_off_day and total_minutes_worked == 0:
        penalty = penalty_rate * cost_per_day
        percent_for_period -= penalty
        logger.warning(f"Workday with no work. Decreasing percent by {penalty}%.")
    else:
        percent_for_period += percent_day
        logger.info(f"Regular day. Adding {percent_day}% to the period percent.")

    logger.debug(f"Updated percent for period: {percent_for_period}%")
    return percent_for_period


@api_view(["GET"])
@permission_classes([permissions.IsAuthenticatedOrAPIKey])
def check_lesson_task_status(request, task_id):
    """
    Проверка статуса задачи и получение lesson_id.
    """
    try:
        task_result = AsyncResult(task_id)

        if task_result.state == "PENDING":
            return Response(
                {
                    "status": "Pending",
                    "message": "Задача в очереди, ожидайте завершения",
                },
                status=status.HTTP_202_ACCEPTED,
            )

        elif task_result.state == "SUCCESS":
            result = task_result.result
            return Response(
                {"status": "Success", "lesson_ids": result.get("success_records", [])},
                status=status.HTTP_200_OK,
            )

        elif task_result.state == "FAILURE":
            return Response(
                {"status": "Failure", "error": str(task_result.info)},
                status=status.HTTP_500_INTERNAL_SERVER_ERROR,
            )

        else:
            return Response(
                {
                    "status": task_result.state,
                    "message": "Задача в процессе выполнения",
                },
                status=status.HTTP_200_OK,
            )

    except Exception as e:
        logger.error(f"Ошибка при проверке задачи: {str(e)}")
        return Response({"error": str(e)}, status=status.HTTP_500_INTERNAL_SERVER_ERROR)


@swagger_auto_schema(
    method="post",
    operation_summary="Создание записей посещаемости занятий",
    operation_description=(
        "Создаёт новые записи посещаемости для сотрудников на занятия. "
        "Каждая запись должна содержать обязательные параметры: "
        "`staff_pin`, `tutor_id`, `tutor`, `first_in`, `latitude`, `longitude`. "
        "`image` должен быть отправлен как отдельный файл в запросе."
    ),
    request_body=openapi.Schema(
        type=openapi.TYPE_OBJECT,
        required=["attendance_data", "image"],
        properties={
            "attendance_data": openapi.Schema(
                type=openapi.TYPE_ARRAY,
                items=openapi.Schema(
                    type=openapi.TYPE_OBJECT,
                    required=[
                        "staff_pin",
                        "tutor_id",
                        "tutor",
                        "first_in",
                        "latitude",
                        "longitude",
                    ],
                    properties={
                        "staff_pin": openapi.Schema(
                            type=openapi.TYPE_STRING,
                            description="PIN сотрудника",
                            example="s00260",
                        ),
                        "tutor_id": openapi.Schema(
                            type=openapi.TYPE_INTEGER,
                            description="ID преподавателя",
                            example=1,
                        ),
                        "tutor": openapi.Schema(
                            type=openapi.TYPE_STRING,
                            description="ФИО преподавателя",
                            example="Иванов И.И.",
                        ),
                        "first_in": openapi.Schema(
                            type=openapi.TYPE_STRING,
                            format=openapi.FORMAT_DATETIME,
                            description="Время начала занятия в формате ISO 8601",
                            example="2024-10-06T14:24:24+05:00",
                        ),
                        "latitude": openapi.Schema(
                            type=openapi.TYPE_NUMBER,
                            format=openapi.FORMAT_FLOAT,
                            description="Широта места проведения",
                            example=43.207674,
                        ),
                        "longitude": openapi.Schema(
                            type=openapi.TYPE_NUMBER,
                            format=openapi.FORMAT_FLOAT,
                            description="Долгота места проведения",
                            example=76.851377,
                        ),
                    },
                ),
            ),
            "image": openapi.Schema(
                type=openapi.TYPE_STRING,
                format=openapi.FORMAT_BINARY,
                description="Фотография сотрудника в бинарном формате.",
            ),
        },
    ),
    consumes=["multipart/form-data"],
    responses={
        202: openapi.Response(
            description="Задача по созданию записей принята в обработку",
            schema=openapi.Schema(
                type=openapi.TYPE_OBJECT,
                properties={
                    "message": openapi.Schema(
                        type=openapi.TYPE_STRING,
                        description="Сообщение об успешном запуске задачи",
                    ),
                    "task_id": openapi.Schema(
                        type=openapi.TYPE_STRING, description="ID задачи"
                    ),
                },
            ),
        ),
        400: openapi.Response(
            description="Неверные данные",
            schema=openapi.Schema(
                type=openapi.TYPE_OBJECT,
                properties={
                    "error": openapi.Schema(
                        type=openapi.TYPE_STRING, description="Описание ошибки"
                    ),
                },
            ),
        ),
        500: openapi.Response(
            description="Ошибка сервера",
            schema=openapi.Schema(
                type=openapi.TYPE_OBJECT,
                properties={
                    "error": openapi.Schema(
                        type=openapi.TYPE_STRING, description="Описание ошибки"
                    ),
                },
            ),
        ),
    },
)
@api_view(["POST"])
@permission_classes([permissions.IsAuthenticatedOrAPIKey])
def create_lesson_attendance(request):
    """
    Обрабатывает POST-запрос для создания записей посещаемости сотрудников на занятия.

    Функция принимает JSON-данные о посещаемости и файл с фотографией сотрудника, проверяет
    корректность данных и запускает асинхронную задачу Celery для сохранения данных и фотографии.

    Args:
        request (Request): Объект запроса, содержащий:
            - attendance_data (list): Список объектов с данными о посещаемости, каждый объект содержит:
                - staff_pin (str): PIN сотрудника.
                - tutor_id (int): ID преподавателя.
                - tutor (str): ФИО преподавателя.
                - first_in (str): Время начала занятия в формате ISO 8601.
                - latitude (float): Широта места проведения занятия.
                - longitude (float): Долгота места проведения занятия.
            - image (File): Файл с фотографией сотрудника.

    Returns:
        Response:
            - 202 Accepted: Задача по созданию записей принята в обработку.
            - 400 Bad Request: Если переданы некорректные данные или отсутствуют обязательные параметры.
            - 500 Internal Server Error: В случае возникновения ошибки на сервере.

    Raises:
        Exception: Любые исключения логируются, и сервер возвращает ответ с кодом 500.
    """
    ip_address = request.META.get("REMOTE_ADDR", "Неизвестный IP")
    domain = request.get_host()

    logger.info(
        f"Запрос получен от IP: {ip_address}, домен: {domain} Получен запрос: {request.method} {request.path} {request}"
    )
    logger.info(f"Заголовки запроса: {request.headers}")

    if request.body:
        try:
            if request.content_type == "application/json":
                logger.info("Тело запроса: содержит JSON данные")
            else:
                logger.info("Тело запроса содержит бинарные данные")
        except Exception as e:
            logger.error(
                f"Ошибка при декодировании тела запроса: {str(e)}, IP: {ip_address}, домен: {domain}"
            )

    try:
        attendance_data_raw = request.data.get("attendance_data")
        image_base64 = request.data.get("image")

        if not attendance_data_raw:
            logger.error(
                f"Отсутствуют данные о посещаемости, IP: {ip_address}, домен: {domain}"
            )
            return Response(
                {"error": "Attendance data is missing"},
                status=status.HTTP_400_BAD_REQUEST,
            )

        if isinstance(attendance_data_raw, list):
            attendance_data = attendance_data_raw
        elif isinstance(attendance_data_raw, (str, bytes)):
            attendance_data_raw = (
                attendance_data_raw.decode("utf-8")
                if isinstance(attendance_data_raw, bytes)
                else attendance_data_raw
            )
            attendance_data = json.loads(attendance_data_raw)
        else:
            attendance_data = []

        for record in attendance_data:
            required_fields = [
                "staff_pin",
                "tutor_id",
                "tutor",
                "first_in",
                "latitude",
                "longitude",
            ]
            if not all(record.get(field) for field in required_fields):
                logger.error(
                    f"Отсутствуют обязательные поля в записи: {record} IP: {ip_address}, домен: {domain}"
                )
                return Response(
                    {"error": "Missing required fields in record"},
                    status=status.HTTP_400_BAD_REQUEST,
                )

        image_content = None
        image_name = None

        if image_base64:
            logger.info("Получено изображение в формате Base64")
            try:
                image_content = base64.b64decode(image_base64)
                logger.info("Изображение успешно декодировано в байты")
            except Exception as e:
                logger.error("Ошибка декодирования Base64 изображения: %s", e)
                return Response(
                    {"error": "Invalid Base64 image format"},
                    status=status.HTTP_400_BAD_REQUEST,
                )
        elif request.FILES.get("image"):
            staff_image = request.FILES["image"]
            image_content = staff_image.read()
            logger.info("Изображение прочитано как бинарные данные")

        if not image_content:
            logger.error(f"Изображение отсутствует, IP: {ip_address}, домен: {domain}")
            return Response(
                {"error": "Image is missing"},
                status=status.HTTP_400_BAD_REQUEST,
            )

        task = tasks.process_lesson_attendance_batch.apply_async(
            args=[attendance_data, image_name, image_content]
        )
        logger.info(
            f"Задача успешно принята: ID задачи {task.id}, IP: {ip_address}, домен: {domain}"
        )

        return Response(
            {"message": "Task accepted", "task_id": task.id},
            status=status.HTTP_202_ACCEPTED,
        )

    except Exception as e:
        logger.error(
            f"Ошибка при запуске задачи: {str(e)}, IP: {ip_address}, домен: {domain}"
        )
        return Response(
            {"error": "Error with creating job"},
            status=status.HTTP_500_INTERNAL_SERVER_ERROR,
        )


@swagger_auto_schema(
    method="put",
    operation_summary="Обновление записи посещаемости занятия",
    operation_description="Обновляет существующую запись посещаемости занятия по её ID. Параметр `last_out` обязателен, так как он указывает время окончания занятия. Параметры `first_in`, `latitude` и `longitude` могут быть обновлены опционально.",
    manual_parameters=[
        openapi.Parameter(
            "id",
            openapi.IN_PATH,
            description="ID записи для обновления",
            type=openapi.TYPE_INTEGER,
            required=True,
        ),
    ],
    request_body=openapi.Schema(
        type=openapi.TYPE_OBJECT,
        required=["last_out"],
        properties={
            "first_in": openapi.Schema(
                type=openapi.TYPE_STRING,
                format=openapi.FORMAT_DATETIME,
                description="Время начала занятия в формате ISO 8601 с часовым поясом. Опционально",
                example="2024-09-16T17:28:24+05:00",
            ),
            "last_out": openapi.Schema(
                type=openapi.TYPE_STRING,
                format=openapi.FORMAT_DATETIME,
                description="Время окончания занятия в формате ISO 8601 с часовым поясом. Обязательно",
                example="2024-09-16T18:28:24+05:00",
            ),
            "latitude": openapi.Schema(
                type=openapi.TYPE_NUMBER,
                format=openapi.FORMAT_FLOAT,
                description="Широта места проведения. Опционально",
                example=43.222,
            ),
            "longitude": openapi.Schema(
                type=openapi.TYPE_NUMBER,
                format=openapi.FORMAT_FLOAT,
                description="Долгота места проведения. Опционально",
                example=76.851,
            ),
        },
    ),
    responses={
        200: openapi.Response(
            description="Запись успешно обновлена",
            schema=openapi.Schema(
                type=openapi.TYPE_OBJECT,
                properties={
                    "message": openapi.Schema(
                        type=openapi.TYPE_STRING,
                        description="Сообщение об успешном обновлении записи",
                    ),
                },
            ),
        ),
        400: openapi.Response(
            description="Неверные данные или отсутствует обязательный параметр `last_out`",
            schema=openapi.Schema(
                type=openapi.TYPE_OBJECT,
                properties={
                    "error": openapi.Schema(type=openapi.TYPE_STRING),
                },
            ),
        ),
        404: openapi.Response(
            description="Запись с указанным ID не найдена",
            schema=openapi.Schema(
                type=openapi.TYPE_OBJECT,
                properties={
                    "error": openapi.Schema(type=openapi.TYPE_STRING),
                },
            ),
        ),
        500: openapi.Response(
            description="Ошибка сервера",
            schema=openapi.Schema(
                type=openapi.TYPE_OBJECT,
                properties={
                    "error": openapi.Schema(type=openapi.TYPE_STRING),
                },
            ),
        ),
    },
)
@api_view(["PUT"])
@permission_classes([permissions.IsAuthenticatedOrAPIKey])
def update_lesson_attendance(request, id):
    """
    Обновление записи посещаемости занятия.

    Args:
        id (int): ID записи для обновления.
        request (Request): HTTP запрос, содержащий данные для обновления записи.

    Ожидаемые параметры:
        last_out (str): Время окончания занятия в формате ISO 8601 с часовым поясом (обязательно).
        first_in (str): Время начала занятия в формате ISO 8601 с часовым поясом (опционально).
        latitude (float): Широта места проведения (опционально).
        longitude (float): Долгота места проведения (опционально).

    Returns:
        Response: Возвращает сообщение об успешном обновлении записи.
    """
    try:
        lesson_attendance = get_object_or_404(models.LessonAttendance, id=id)

        first_in = request.data.get("first_in", lesson_attendance.first_in)
        last_out = request.data.get("last_out")
        latitude = request.data.get("latitude", lesson_attendance.latitude)
        longitude = request.data.get("longitude", lesson_attendance.longitude)

        if not last_out:
            return Response(
                {"error": "'last_out' is required for updating."},
                status=status.HTTP_400_BAD_REQUEST,
            )

        lesson_attendance.first_in = first_in
        lesson_attendance.last_out = last_out
        lesson_attendance.latitude = latitude
        lesson_attendance.longitude = longitude
        lesson_attendance.save()

        return Response(
            {
                "message": "LessonAttendance updated successfully",
                "lesson_id": lesson_attendance.id,
            },
            status=status.HTTP_200_OK,
        )

    except models.LessonAttendance.DoesNotExist:
        return Response(
            {"error": "LessonAttendance not found."}, status=status.HTTP_404_NOT_FOUND
        )
    except Exception as e:
        return Response({"error": str(e)}, status=status.HTTP_400_BAD_REQUEST)


@swagger_auto_schema(
    method="get",
    operation_summary="Посещаемость сотрудников по отделу",
    operation_description="Получить данные о посещаемости сотрудников по ID подразделения и его дочерним подразделениям за указанный период.",
    responses={
        200: openapi.Response(
            description="Успешный ответ",
            schema=openapi.Schema(
                type=openapi.TYPE_OBJECT,
                properties={
                    "count": openapi.Schema(
                        type=openapi.TYPE_INTEGER,
                        description="Общее количество записей",
                    ),
                    "next": openapi.Schema(
                        type=openapi.TYPE_STRING,
                        description="URL следующей страницы результатов",
                        nullable=True,
                    ),
                    "previous": openapi.Schema(
                        type=openapi.TYPE_STRING,
                        description="URL предыдущей страницы результатов",
                        nullable=True,
                    ),
                    "results": openapi.Schema(
                        type=openapi.TYPE_ARRAY,
                        items=openapi.Schema(
                            type=openapi.TYPE_OBJECT,
                            additional_properties=openapi.Schema(
                                type=openapi.TYPE_OBJECT,
                                properties={
                                    "department": openapi.Schema(
                                        type=openapi.TYPE_STRING,
                                        description="Название отдела сотрудника",
                                    ),
                                    "attendance": openapi.Schema(
                                        type=openapi.TYPE_ARRAY,
                                        items=openapi.Schema(
                                            type=openapi.TYPE_OBJECT,
                                            properties={
                                                "staff_fio": openapi.Schema(
                                                    type=openapi.TYPE_STRING,
                                                    description="ФИО сотрудника",
                                                ),
                                                "first_in": openapi.Schema(
                                                    type=openapi.TYPE_STRING,
                                                    format=openapi.FORMAT_DATETIME,
                                                    description="Время первого входа сотрудника",
                                                    nullable=True,
                                                ),
                                                "last_out": openapi.Schema(
                                                    type=openapi.TYPE_STRING,
                                                    format=openapi.FORMAT_DATETIME,
                                                    description="Время последнего выхода сотрудника",
                                                    nullable=True,
                                                ),
                                            },
                                        ),
                                    ),
                                },
                            ),
                        ),
                    ),
                },
            ),
        ),
        400: openapi.Response(
            description="Ошибка в запросе",
            schema=openapi.Schema(
                type=openapi.TYPE_OBJECT,
                properties={
                    "error": openapi.Schema(type=openapi.TYPE_STRING),
                },
            ),
        ),
        404: openapi.Response(
            description="Не найдено",
            schema=openapi.Schema(
                type=openapi.TYPE_OBJECT,
                properties={
                    "error": openapi.Schema(type=openapi.TYPE_STRING),
                },
            ),
        ),
        500: openapi.Response(
            description="Ошибка сервера",
            schema=openapi.Schema(
                type=openapi.TYPE_OBJECT,
                properties={
                    "error": openapi.Schema(type=openapi.TYPE_STRING),
                },
            ),
        ),
    },
    manual_parameters=[
        openapi.Parameter(
            "end_date",
            openapi.IN_QUERY,
            description="Конечная дата периода в формате YYYY-MM-DD",
            type=openapi.TYPE_STRING,
            required=True,
        ),
        openapi.Parameter(
            "start_date",
            openapi.IN_QUERY,
            description="Начальная дата периода в формате YYYY-MM-DD",
            type=openapi.TYPE_STRING,
            required=True,
        ),
        openapi.Parameter(
            "page",
            openapi.IN_QUERY,
            description="Номер страницы для пагинации",
            type=openapi.TYPE_INTEGER,
            required=False,
        ),
        openapi.Parameter(
            "page_size",
            openapi.IN_QUERY,
            description="Количество записей на странице (максимум 500)",
            type=openapi.TYPE_INTEGER,
            required=False,
        ),
    ],
)
@api_view(["GET"])
@permission_classes([AllowAny])
def staff_detail_by_department_id(request, department_id):
    """
    Получить данные о посещаемости сотрудников по ID подразделения.

    Этот эндпоинт возвращает данные о посещаемости сотрудников для указанного подразделения и его дочерних подразделений за указанный период.

    Параметры запроса:
    - end_date: Конечная дата периода в формате YYYY-MM-DD.
    - start_date: Начальная дата периода в формате YYYY-MM-DD.
    - page: Номер страницы для пагинации (по умолчанию 1).
    - page_size: Количество записей на странице (максимум 500).

    Возвращаемые данные:
    - count: Общее количество записей.
    - next: URL следующей страницы результатов.
    - previous: URL предыдущей страницы результатов.
    - results: Список посещаемости сотрудников, сгруппированных по датам и по каждому сотруднику.

    Пример ответа:
    {
        "count": 1,
        "next": null,
        "previous": null,
        "results": [
            {
                "2024-10-29": {
                    "department": "Test",
                    "attendance": [
                        {
                            "staff_fio": "Иванов Иван",
                            "first_in": "2024-10-29T08:00:00+05:00",
                            "last_out": "2024-10-29T17:00:00+05:00"
                        },
                        {
                            "staff_fio": "Петров Петр",
                            "first_in": "2024-10-29T09:15:00+05:00",
                            "last_out": "2024-10-29T16:45:00+05:00"
                        }
                    ]
                }
            },
            ...
        ]
    }

    Возможные ошибки:
    - 400: Не указаны параметры начала или конца периода.
    - 404: Подразделение не найдено или данные о посещаемости не найдены.
    - 500: Внутренняя ошибка сервера.
    """
    logger.info(
        f"Request received for staff attendance by department ID {department_id}"
    )

    try:
        end_date_str = request.query_params.get("end_date")
        start_date_str = request.query_params.get("start_date")
        page = request.query_params.get("page", 1)

        if not end_date_str or not start_date_str:
            logger.warning("Missing start_date or end_date in request parameters")
            return Response(
                status=status.HTTP_400_BAD_REQUEST,
                data={"error": "Не указаны параметры начала или конца периода"},
            )

        start_date = datetime.datetime.strptime(start_date_str, "%Y-%m-%d")
        end_date = datetime.datetime.strptime(end_date_str, "%Y-%m-%d")
        logger.debug(f"Parsed date range: start_date={start_date}, end_date={end_date}")

        if start_date > end_date:
            logger.warning("Start date is greater than end date")
            return Response(
                status=status.HTTP_400_BAD_REQUEST,
                data={"error": "Дата начала не может быть больше даты конца"},
            )

        try:
            department = models.ChildDepartment.objects.get(id=department_id)
            logger.info(f"Department found: {department.name} (ID: {department_id})")
        except models.ChildDepartment.DoesNotExist:
            logger.warning(f"Department with ID {department_id} not found")
            return Response(
                status=status.HTTP_404_NOT_FOUND,
                data={"error": "Подразделение не найдено"},
            )

        def get_all_child_department_ids(department_id):
            child_ids = models.ChildDepartment.objects.filter(
                Q(parent_id=department_id) | Q(parent__parent_id=department_id)
            ).values_list("id", flat=True)
            return list(child_ids)

        department_ids = [department_id] + get_all_child_department_ids(department_id)
        logger.debug(f"Department IDs for attendance query: {department_ids}")

        cache_key = (
            f"staff_detail_{department_id}_{start_date_str}_{end_date_str}_page_{page}"
        )
        logger.debug(f"Generated cache key: {cache_key}")

        def query():
            logger.info("Querying staff attendance data")

            staff_attendance = (
                models.StaffAttendance.objects.filter(
                    staff__department_id__in=department_ids,
                    date_at__range=(start_date, end_date),
                )
                .select_related("staff")
                .order_by("date_at", "staff__surname", "staff__name")
            )

            lesson_attendance = (
                models.LessonAttendance.objects.filter(
                    staff__department_id__in=department_ids,
                    date_at__range=(start_date, end_date),
                )
                .select_related("staff")
                .order_by("date_at", "staff__surname", "staff__name")
            )

            date_attendance_map = defaultdict(lambda: defaultdict(dict))

            for record in staff_attendance:
                date_key = (record.date_at - datetime.timedelta(days=1)).strftime(
                    "%Y-%m-%d"
                )
                staff_fio = f"{record.staff.surname} {record.staff.name}"
                department_name = (
                    record.staff.department.name
                    if record.staff.department
                    else "Unknown Department"
                )

<<<<<<< HEAD
                logger.debug(
                    f"Processing record for {staff_fio} on {date_key} in {department_name}"
                )

                first_in, last_out = record.first_in, record.last_out
                if first_in is None or last_out is None:
                    logger.debug(
                        f"Missing time data for {staff_fio} on {date_key}: first_in={first_in}, last_out={last_out}"
=======
                if staff_fio in date_attendance_map[date_key][department]:
                    existing_record = date_attendance_map[date_key][department][
                        staff_fio
                    ]
                    existing_record["first_in"] = (
                        min(
                            existing_record["first_in"],
                            record.first_in.astimezone(timezone.get_default_timezone()),
                        )
                        if existing_record["first_in"]
                        else record.first_in.astimezone(timezone.get_default_timezone())
>>>>>>> e1e48365
                    )

                try:
                    if staff_fio in date_attendance_map[date_key][department_name]:
                        existing_record = date_attendance_map[date_key][
                            department_name
                        ][staff_fio]
                        existing_record["first_in"] = (
                            min(
                                existing_record["first_in"],
                                first_in.astimezone(timezone.get_default_timezone()),
                            )
                            if existing_record["first_in"] and first_in
                            else first_in
                        )
                        existing_record["last_out"] = (
                            max(
                                existing_record["last_out"],
                                last_out.astimezone(timezone.get_default_timezone()),
                            )
                            if existing_record["last_out"] and last_out
                            else last_out
                        )
                    else:
                        date_attendance_map[date_key][department_name][staff_fio] = {
                            "staff_fio": staff_fio,
                            "first_in": (
                                first_in.astimezone(timezone.get_default_timezone())
                                if first_in
                                else None
                            ),
                            "last_out": (
                                last_out.astimezone(timezone.get_default_timezone())
                                if last_out
                                else None
                            ),
                        }
                except AttributeError as e:
                    logger.error(
                        f"Error processing time for {staff_fio} on {date_key}: {e}"
                    )

            # Аналогичные логи для lesson_attendance
            for record in lesson_attendance:
                date_key = record.date_at.strftime("%Y-%m-%d")
                staff_fio = f"{record.staff.surname} {record.staff.name}"
                department_name = (
                    record.staff.department.name
                    if record.staff.department
                    else "Unknown Department"
                )

<<<<<<< HEAD
                logger.debug(
                    f"Processing lesson record for {staff_fio} on {date_key} in {department_name}"
                )

                first_in, last_out = record.first_in, record.last_out
                if first_in is None or last_out is None:
                    logger.debug(
                        f"Missing lesson time data for {staff_fio} on {date_key}: first_in={first_in}, last_out={last_out}"
=======
                if staff_fio in date_attendance_map[date_key][department]:
                    existing_record = date_attendance_map[date_key][department][
                        staff_fio
                    ]
                    existing_record["first_in"] = (
                        min(
                            existing_record["first_in"],
                            record.first_in.astimezone(timezone.get_default_timezone()),
                        )
                        if existing_record["first_in"]
                        else record.first_in.astimezone(timezone.get_default_timezone())
>>>>>>> e1e48365
                    )

                try:
                    if staff_fio in date_attendance_map[date_key][department_name]:
                        existing_record = date_attendance_map[date_key][
                            department_name
                        ][staff_fio]
                        existing_record["first_in"] = (
                            min(
                                existing_record["first_in"],
                                first_in.astimezone(timezone.get_default_timezone()),
                            )
                            if existing_record["first_in"]
                            else first_in
                        )
                        existing_record["last_out"] = (
                            max(
                                existing_record["last_out"],
                                last_out.astimezone(timezone.get_default_timezone()),
                            )
                            if existing_record["last_out"]
                            else last_out
                        )
                    else:
                        date_attendance_map[date_key][department_name][staff_fio] = {
                            "staff_fio": staff_fio,
                            "first_in": (
                                first_in.astimezone(timezone.get_default_timezone())
                                if first_in
                                else None
                            ),
                            "last_out": (
                                last_out.astimezone(timezone.get_default_timezone())
                                if last_out
                                else None
                            ),
                        }
                except AttributeError as e:
                    logger.error(
                        f"Error processing lesson time for {staff_fio} on {date_key}: {e}"
                    )

            logger.info("Attendance data successfully processed")
            results = []
            for date, departments in date_attendance_map.items():
                for dept, staff_data in departments.items():
                    attendance = list(staff_data.values())
                    results.append(
                        {date: {"department": dept, "attendance": attendance}}
                    )

            paginator = StaffAttendancePagination()
            result_page = paginator.paginate_queryset(results, request)
            return paginator.get_paginated_response(result_page).data

        cached_data = get_cache(cache_key, query=query, timeout=1 * 60 * 60)
        logger.info("Returning cached or queried data")
        return Response(cached_data)

    except Exception as e:
        logger.error(f"Server error while processing request: {str(e)}")
        return Response(
            status=status.HTTP_500_INTERNAL_SERVER_ERROR,
            data={"error": str(e)},
        )


@swagger_auto_schema(
    method="post",
    operation_summary="Зарегистрировать нового пользователя (доступно только для администратора)",
    operation_description="Регистрирует нового пользователя в системе. Разрешено только для администратора.",
    request_body=openapi.Schema(
        type=openapi.TYPE_OBJECT,
        required=["username", "password"],
        properties={
            "username": openapi.Schema(
                type=openapi.TYPE_STRING,
                description="Желаемое имя для нового пользователя",
            ),
            "password": openapi.Schema(
                type=openapi.TYPE_STRING,
                description="Пароль для нового пользователя",
            ),
        },
    ),
    responses={
        201: openapi.Response(
            description="Created - Пользователь успешно зарегистрирован",
            schema=openapi.Schema(
                type=openapi.TYPE_OBJECT,
                properties={
                    "message": openapi.Schema(
                        type=openapi.TYPE_STRING,
                        description="Сообщение о результате регистрации",
                    )
                },
            ),
        ),
        400: openapi.Response(
            description="Bad Request - Ошибка в запросе",
            schema=openapi.Schema(
                type=openapi.TYPE_OBJECT,
                properties={
                    "message": openapi.Schema(
                        type=openapi.TYPE_STRING,
                        description="Описание ошибки запроса",
                    ),
                },
            ),
        ),
    },
)
@api_view(http_method_names=["POST"])
@permission_classes([IsAdminUser])
def user_register(request):
    """
    Регистрирует нового пользователя в системе. Разрешено только для администратора.

    Этот view ожидает запрос POST, содержащий в теле запроса следующие данные:
    - username (str): Желаемое имя для нового пользователя.
    - password (str): Пароль для нового пользователя.

    Возвращаемые данные:
    - status (int): HTTP статус код:
        - 201 Created: Если пользователь успешно зарегистрирован.
        - 400 Bad Request: Если имя пользователя или пароль отсутствуют, не соответствуют требованиям или имя пользователя уже занято.
    - message (str): Сообщение о результате регистрации.

    Возможные ошибки:
    - 400 Bad Request: Если имя пользователя или пароль отсутствуют, пароль не соответствует требованиям или имя пользователя уже занято.

    Исключения:
    - Стандартные исключения Django, если во время создания или сохранения пользователя возникают какие-либо ошибки.
    """

    logger.info("Received request to register a new user")

    username = request.data.get("username", None)
    password = request.data.get("password", None)

    if not username or not password:
        logger.warning("Username or password not provided")
        return Response(
            status=status.HTTP_400_BAD_REQUEST,
            data={"message": "Требуется юзернейм и пароль"},
        )

    if not utils.password_check(password):
        logger.warning("Password does not meet the requirements")
        return Response(
            status=status.HTTP_400_BAD_REQUEST,
            data={"message": "Пароль не прошел требования"},
        )

    try:
        user, created = User.objects.get_or_create(username=username)
        if not created:
            logger.warning(f"Username '{username}' is already taken")
            return Response(
                status=status.HTTP_400_BAD_REQUEST,
                data={"message": "Данный username уже занят"},
            )

        user.set_password(password)
        user.save()
        logger.info(f"User '{username}' successfully created")
        return Response(
            status=status.HTTP_201_CREATED,
            data={"message": "пользователь успешно создан"},
        )
    except Exception as e:
        logger.error(f"Error occurred while creating user '{username}': {str(e)}")
        return Response(
            status=status.HTTP_500_INTERNAL_SERVER_ERROR,
            data={"message": str(e)},
        )


@swagger_auto_schema(
    method="get",
    operation_summary="Получить профиль пользователя",
    operation_description="Получить профиль текущего аутентифицированного пользователя.",
    responses={
        200: openapi.Response(
            description="Данные профиля пользователя",
            schema=openapi.Schema(
                type=openapi.TYPE_OBJECT,
                properties={
                    "is_banned": openapi.Schema(
                        type=openapi.TYPE_BOOLEAN,
                        description="Забанен ли пользователь",
                    ),
                    "user": openapi.Schema(
                        type=openapi.TYPE_OBJECT,
                        properties={
                            "username": openapi.Schema(
                                type=openapi.TYPE_STRING,
                                description="Имя пользователя",
                            ),
                            "email": openapi.Schema(
                                type=openapi.TYPE_STRING,
                                format=openapi.FORMAT_EMAIL,
                                description="Электронная почта",
                            ),
                            "first_name": openapi.Schema(
                                type=openapi.TYPE_STRING,
                                description="Имя",
                            ),
                            "last_name": openapi.Schema(
                                type=openapi.TYPE_STRING,
                                description="Фамилия",
                            ),
                            "is_staff": openapi.Schema(
                                type=openapi.TYPE_BOOLEAN,
                                description="Является ли пользователь сотрудником",
                            ),
                            "date_joined": openapi.Schema(
                                type=openapi.TYPE_STRING,
                                format=openapi.FORMAT_DATETIME,
                                description="Дата регистрации",
                            ),
                            "last_login": openapi.Schema(
                                type=openapi.TYPE_STRING,
                                format=openapi.FORMAT_DATETIME,
                                description="Дата последнего входа",
                            ),
                            "phonenumber": openapi.Schema(
                                type=openapi.TYPE_STRING,
                                description="Номер телефона",
                            ),
                            "last_login_ip": openapi.Schema(
                                type=openapi.TYPE_STRING,
                                format=openapi.FORMAT_IPV4,
                                description="Последний IP-адрес входа",
                            ),
                        },
                    ),
                },
            ),
        ),
        401: openapi.Response(
            description="Unauthorized: Если пользователь не аутентифицирован.",
            schema=openapi.Schema(
                type=openapi.TYPE_OBJECT,
                properties={
                    "detail": openapi.Schema(
                        type=openapi.TYPE_STRING,
                        description="Сообщение об ошибке аутентификации",
                    )
                },
            ),
        ),
    },
)
@swagger_auto_schema(
    method="put",
    operation_summary="Обновить профиль пользователя",
    operation_description="Обновить профиль текущего аутентифицированного пользователя. Можно обновлять одно или несколько полей: first_name, last_name, password, email, phonenumber. Если поле не отправлено, оно останется неизменным.",
    manual_parameters=[token_param_config],
    request_body=openapi.Schema(
        type=openapi.TYPE_OBJECT,
        properties={
            "first_name": openapi.Schema(
                type=openapi.TYPE_STRING,
                description="Имя пользователя (опционально)",
            ),
            "last_name": openapi.Schema(
                type=openapi.TYPE_STRING,
                description="Фамилия пользователя (опционально)",
            ),
            "password": openapi.Schema(
                type=openapi.TYPE_STRING,
                description="Пароль пользователя (опционально)",
            ),
            "email": openapi.Schema(
                type=openapi.TYPE_STRING,
                format=openapi.FORMAT_EMAIL,
                description="Электронная почта пользователя (опционально)",
            ),
            "phonenumber": openapi.Schema(
                type=openapi.TYPE_STRING,
                description="Номер телефона пользователя (опционально)",
            ),
        },
    ),
    responses={
        200: openapi.Response(
            description="Профиль пользователя обновлен",
            schema=openapi.Schema(
                type=openapi.TYPE_OBJECT,
                properties={
                    "user": openapi.Schema(
                        type=openapi.TYPE_OBJECT,
                        properties={
                            "username": openapi.Schema(
                                type=openapi.TYPE_STRING,
                                description="Имя пользователя",
                            ),
                            "email": openapi.Schema(
                                type=openapi.TYPE_STRING,
                                format=openapi.FORMAT_EMAIL,
                                description="Электронная почта",
                            ),
                            "first_name": openapi.Schema(
                                type=openapi.TYPE_STRING,
                                description="Имя",
                            ),
                            "last_name": openapi.Schema(
                                type=openapi.TYPE_STRING,
                                description="Фамилия",
                            ),
                            "phonenumber": openapi.Schema(
                                type=openapi.TYPE_STRING,
                                description="Номер телефона",
                            ),
                            "is_banned": openapi.Schema(
                                type=openapi.TYPE_BOOLEAN,
                                description="Забанен ли пользователь",
                            ),
                            "last_login_ip": openapi.Schema(
                                type=openapi.TYPE_STRING,
                                format=openapi.FORMAT_IPV4,
                                description="Последний IP-адрес входа",
                            ),
                        },
                    ),
                },
            ),
        ),
        400: openapi.Response(
            description="Bad Request: Неверные данные",
            schema=openapi.Schema(
                type=openapi.TYPE_OBJECT,
                properties={
                    "detail": openapi.Schema(
                        type=openapi.TYPE_STRING,
                        description="Сообщение об ошибке",
                    )
                },
            ),
        ),
        401: openapi.Response(
            description="Unauthorized: Если пользователь не аутентифицирован.",
            schema=openapi.Schema(
                type=openapi.TYPE_OBJECT,
                properties={
                    "detail": openapi.Schema(
                        type=openapi.TYPE_STRING,
                        description="Сообщение об ошибке аутентификации",
                    )
                },
            ),
        ),
    },
)
@api_view(["GET", "PUT"])
@permission_classes([IsAuthenticated])
def user_profile_detail(request):
    """
    Получить или обновить профиль текущего аутентифицированного пользователя.

    Метод GET возвращает данные профиля пользователя.
    Метод PUT позволяет обновлять поля last_name, first_name, password, email и phonenumber.

    Аргументы:
    - request: объект запроса.

    Возвращаемые данные:
    - GET: Ответ с данными профиля пользователя.
    - PUT: Ответ с обновленными данными профиля пользователя или сообщением об ошибке.

    Возможные ошибки:
    - 401: Если пользователь не аутентифицирован.
    - 404: Если профиль пользователя не найден.
    """

    def get_client_ip(request):
        x_forwarded_for = request.META.get("HTTP_X_FORWARDED_FOR")
        if x_forwarded_for:
            ip = x_forwarded_for.split(",")[0]
        else:
            ip = request.META.get("REMOTE_ADDR")
        return ip

    try:
        user_profile = models.UserProfile.objects.get(user=request.user)

        if request.method == "GET":
            serializer = serializers.UserProfileSerializer(user_profile)
            return Response(serializer.data)

        elif request.method == "PUT":
            data = request.data
            user = request.user
            update_user_fields = []
            update_profile_fields = []

            if "first_name" in data and data["first_name"] != user.first_name:
                user.first_name = data["first_name"]
                update_user_fields.append("first_name")

            if "last_name" in data and data["last_name"] != user.last_name:
                user.last_name = data["last_name"]
                update_user_fields.append("last_name")

            if "email" in data and data["email"] != user.email:
                user.email = data["email"]
                update_user_fields.append("email")

            if "password" in data:
                user.set_password(data["password"])
                update_user_fields.append("password")

            if (
                "phonenumber" in data
                and data["phonenumber"] != user_profile.phonenumber
            ):
                user_profile.phonenumber = data["phonenumber"]
                update_profile_fields.append("phonenumber")

            client_ip = get_client_ip(request)
            if client_ip != user_profile.last_login_ip:
                user_profile.last_login_ip = client_ip
                update_profile_fields.append("last_login_ip")

            if update_user_fields:
                user.save(update_fields=update_user_fields)

            if update_profile_fields:
                user_profile.save(update_fields=update_profile_fields)

            logger.info(
                f"User {request.user.username} updated their profile. Updated fields: {update_user_fields + update_profile_fields}"
            )

            serializer = serializers.UserProfileSerializer(user_profile)
            return Response(serializer.data, status=status.HTTP_200_OK)

    except models.UserProfile.DoesNotExist:
        logger.error(f"UserProfile does not exist for user {request.user.username}")
        return Response(
            status=status.HTTP_404_NOT_FOUND,
            data={"message": "Профиль пользователя не найден"},
        )
    except Exception as e:
        logger.error(
            f"Error while updating profile for user {request.user.username}: {str(e)}"
        )
        return Response(
            status=status.HTTP_500_INTERNAL_SERVER_ERROR,
            data={
                "message": "Произошла ошибка при обновлении профиля",
                "error": str(e),
            },
        )


def logout_view(request):
    logout(request)
    return redirect("login_view")


def login_view(request):
    if request.method == "POST":
        username = request.POST.get("username")
        password = request.POST.get("password")
        user = authenticate(request, username=username, password=password)

        if user is not None:
            login(request, user)
            return redirect("uploadFile")

    return render(request, "login.html", context={})


@swagger_auto_schema(
    method="get",
    operation_summary="Запрос на получение данных с Внешнего сервера",
    operation_description="Запрос на получение данных о посещаемости. Требует передачи заголовка X-API-KEY для аутентификации.",
    manual_parameters=[
        openapi.Parameter(
            name="X-API-KEY",
            in_=openapi.IN_HEADER,
            type=openapi.TYPE_STRING,
            required=True,
            description="API ключ для аутентификации запроса.",
        ),
    ],
    responses={
        200: openapi.Response(
            description="Запуск процесса получения данных.",
            schema=openapi.Schema(
                type=openapi.TYPE_OBJECT,
                properties={
                    "message": openapi.Schema(
                        type=openapi.TYPE_STRING,
                        description="Статус сообщения.",
                    ),
                },
            ),
        ),
        403: "Forbidden: Если доступ запрещен или отсутствует API ключ.",
        500: "Internal Server Error: В случае ошибки сервера.",
    },
)
@api_view(http_method_names=["GET"])
@permission_classes([permissions.IsAuthenticatedOrAPIKey])
def fetch_data_view(request):
    """
    Запрос на получение данных о посещаемости. Требует передачи заголовка X-API-KEY для аутентификации.

    Args:
    запрос: объект запроса.

    Returns:
    Ответ: статус сообщения.

    Raises:
    Http403: Если доступ запрещен или отсутствует API ключ.
    Http500: В случае ошибки сервера.
    """
    function_name = "fetch_data_view"
    start_time = time.perf_counter()
    logger.info(f"{function_name}: Request received")

    try:
        api_key = request.headers.get("X-API-KEY")
        if api_key is None:
            logger.warning(f"{function_name}: API key not provided in request headers")
            return Response(
                status=status.HTTP_403_FORBIDDEN,
                data={"error": "Доступ запрещен. Не указан API ключ."},
            )

        try:
            key_obj = models.APIKey.objects.get(key=api_key)
            if not key_obj.is_active:
                logger.warning(f"{function_name}: API key {api_key} is inactive")
                return Response(
                    status=status.HTTP_403_FORBIDDEN,
                    data={"error": "Доступ запрещен. Недействительный API ключ."},
                )
        except models.APIKey.DoesNotExist:
            logger.warning(f"{function_name}: API key {api_key} does not exist")
            return Response(
                status=status.HTTP_403_FORBIDDEN,
                data={"error": "Доступ запрещен. Недействительный API ключ."},
            )

        utils.get_all_attendance()
        logger.info(f"{function_name}: Attendance data fetched successfully")
        return Response(status=status.HTTP_200_OK, data={"message": "Done"})

    except Exception as e:
        logger.error(
            f"{function_name}: Error occurred while fetching attendance data: {str(e)}"
        )
        return Response(
            status=status.HTTP_500_INTERNAL_SERVER_ERROR,
            data={"error": str(e)},
        )
    finally:
        end_time = time.perf_counter()
        duration_seconds = end_time - start_time
        duration_human_readable = utils.format_duration(duration_seconds)
        logger.info(
            f"{function_name} completed in {duration_human_readable} (({duration_seconds:.2f} seconds))"
        )


@swagger_auto_schema(
    method="get",
    operation_summary="Получение данных о посещаемости в формате Excel",
    operation_description="Получение данных о посещаемости с внешнего сервера и создание Excel файла. Требуется аутентификация.",
    manual_parameters=[
        openapi.Parameter(
            name="X-API-KEY",
            in_=openapi.IN_HEADER,
            type=openapi.TYPE_STRING,
            required=True,
            description="API ключ для аутентификации запроса.",
        ),
        openapi.Parameter(
            name="endDate",
            in_=openapi.IN_QUERY,
            type=openapi.TYPE_STRING,
            required=True,
            description="Конечная дата для данных о посещаемости в формате YYYY-MM-DD.",
        ),
        openapi.Parameter(
            name="startDate",
            in_=openapi.IN_QUERY,
            type=openapi.TYPE_STRING,
            required=True,
            description="Начальная дата для данных о посещаемости в формате YYYY-MM-DD.",
        ),
    ],
    responses={
        200: openapi.Response(
            description="Excel файл с данными о посещаемости.",
            schema=openapi.Schema(
                type=openapi.TYPE_FILE,
                description="Созданный Excel файл, содержащий данные о посещаемости.",
            ),
        ),
        400: openapi.Response(
            description="Bad Request: отсутствует начальная или конечная дата."
        ),
        403: openapi.Response(
            description="Forbidden: если доступ запрещен или отсутствует API ключ."
        ),
        500: openapi.Response(
            description="Internal server error: если сервер столкнулся с ошибкой."
        ),
    },
)
@api_view(http_method_names=["GET"])
@permission_classes([permissions.IsAuthenticatedOrAPIKey])
@utils.add_api_key_header
def sent_excel(request, department_id):
    """
    Получение данных о посещаемости в формате Excel.

    Получение данных о посещаемости с внешнего сервера на основе предоставленного ID отдела,
    начальной и конечной дат. Создание и возврат Excel файла, содержащего данные о посещаемости.

    Аргументы:
        request (HttpRequest): Объект HTTP запроса.
        department_id (int): ID отдела, для которого запрашиваются данные о посещаемости.

    Параметры запроса:
        - startDate (str): Начальная дата для данных о посещаемости в формате YYYY-MM-DD.
        - endDate (str): Конечная дата для данных о посещаемости в формате YYYY-MM-DD.

    Возвращает:
        HttpResponse: HTTP ответ с созданным Excel файлом или сообщением об ошибке.

    Исключения:
        ValueError: Если начальная или конечная дата отсутствует в параметрах запроса.
        ConnectionError: Если возникла проблема с получением данных с внешнего сервера.
    """
    logger.info(
        f"Request received to generate Excel file for department ID {department_id}"
    )

    end_date = request.query_params.get("endDate", None)
    start_date = request.query_params.get("startDate", None)

    if not all([end_date, start_date]):
        logger.warning(
            f"Missing startDate or endDate in request parameters for department ID {department_id}"
        )
        return Response(
            {"error": "Missing startDate or endDate"},
            status=status.HTTP_400_BAD_REQUEST,
        )
    try:
        end_date = datetime.datetime.strptime(end_date, "%Y-%m-%d").date()
        start_date = datetime.datetime.strptime(start_date, "%Y-%m-%d").date()
    except ValueError as e:
        logger.error(f"Invalid date format for department ID {department_id}: {e}")
        return Response(
            {"error": f"Invalid date format: {e}"},
            status=status.HTTP_400_BAD_REQUEST,
        )

    logger.debug(
        f"Parsed dates for department ID {department_id}: start_date={start_date}, end_date={end_date}"
    )

    end_date += datetime.timedelta(days=1)
    start_date += datetime.timedelta(days=1)

    main_ip = request.build_absolute_uri("/")[:-1]
    rows = []
    page = 1

    while True:
        cache_key = f"{main_ip}_api_department_stats_{department_id}_{start_date}_{end_date}_page_{page}"
        url = f"{main_ip}/api/department/stats/{department_id}/?end_date={end_date}&start_date={start_date}&page={page}"

        logger.debug(f"Fetching data for department ID {department_id} from URL: {url}")

        data = get_cache(
            cache_key, query=lambda: utils.fetch_data(url), timeout=1 * 60 * 60
        )

        if "results" not in data or not data["results"]:
            logger.info(
                f"No more results found for department ID {department_id}, stopping data fetch."
            )
            break

        with ThreadPoolExecutor(max_workers=3) as executor:
            future = executor.submit(utils.parse_attendance_data, data["results"])
            rows += future.result()
            logger.debug(
                f"Processed page {page} for department ID {department_id}, rows collected: {len(rows)}"
            )

        if not data.get("next"):
            logger.info(
                f"All pages processed for department ID {department_id}, total rows collected: {len(rows)}"
            )
            break
        page += 1

    if rows:
        logger.info(
            f"Creating Excel file for department ID {department_id} with {len(rows)} rows"
        )
        df_pivot_sorted = utils.create_dataframe(rows)
        wb = utils.save_to_excel(df_pivot_sorted)

        response = HttpResponse(
            content_type="application/vnd.openxmlformats-officedocument.spreadsheetml.sheet"
        )
        response["Content-Disposition"] = (
            f"attachment; filename=Посещаемость_{department_id}.xlsx"
        )

        with NamedTemporaryFile(delete=False) as tmp:
            wb.save(tmp.name)
            tmp.seek(0)
            response.write(tmp.read())

        logger.info(
            f"Excel file created successfully for department ID {department_id}"
        )
        return response
    else:
        logger.error(
            f"Failed to generate Excel file for department ID {department_id}, no data rows found"
        )
        return Response(
            {"error": "Failed to generate Excel file"},
            status=status.HTTP_500_INTERNAL_SERVER_ERROR,
        )


class UploadFileView(View):
    """
    Класс представления для обработки действий по загрузке файлов.

    Отображает форму загрузки файла (upload_file.html)
    и обрабатывает POST-запросы для импорта данных из файла.
    """

    template_name = "upload_file.html"

    def get(self, request, *args, **kwargs):
        """
        Обрабатывает GET-запросы.

        Args:
            request (HttpRequest): Объект запроса.
            *args: Дополнительные позиционные аргументы.
            **kwargs: Дополнительные именованные аргументы.

        Returns:
            HttpResponse: Отрисовывает шаблон upload_file.html
            с контекстом, содержащим список всех категорий файлов (categories) и список родительских отделов (parent_departments).
        """
        logger.info("GET request received for file upload view")
        categories = models.FileCategory.objects.all()
        parent_departments = models.ParentDepartment.objects.exclude(id=1)
        context = {"categories": categories, "parent_departments": parent_departments}
        logger.debug(f"Rendering template with context: {context}")
        return render(request, self.template_name, context=context)

    def post(self, request, *args, **kwargs):
        """
        Обрабатывает POST-запросы.

        Args:
            request (HttpRequest): Объект запроса.
            *args: Дополнительные позиционные аргументы.
            **kwargs: Дополнительные именованные аргументы.

        Returns:
            HttpResponse: Возвращает редирект на страницу загрузки файла или
            рендеринг upload_file.html с соответствующим контекстом.

        Raises:
            Exception: Если произошла ошибка при обработке файла.
        """
        logger.info("POST request received for file upload view")
        file_path = request.FILES.get("file")
        category_slug = request.POST.get("category")
        parent_department_id = request.POST.get("parent_department")

        if file_path and category_slug:
            logger.debug(f"File received: {file_path.name}, Category: {category_slug}")
            try:
                if file_path.name.endswith(".xlsx"):
                    logger.info("Processing Excel file")
                    rows = self.handle_excel(file_path)
                    if category_slug == "delete_staff":
                        logger.info("Deleting staff based on Excel data")
                        self.delete_staff(request, rows, parent_department_id)
                    elif category_slug == "staff":
                        logger.info("Processing staff data from Excel")
                        self.process_staff(request, rows)
                    elif category_slug == "departments":
                        logger.info("Processing departments data from Excel")
                        self.process_departments(request, rows)
                    elif category_slug == "load_geo":
                        rows = rows[1:]
                        logger.info("Processing ClassLocation data from Excel")
                        self.process_class_locations(request, rows)
                    messages.success(
                        request, "Файл успешно обработан и данные обновлены."
                    )
                elif file_path.name.endswith(".zip") and category_slug == "photo":
                    logger.info("Processing ZIP file for photos")
                    self.handle_zip(request, file_path)
                    messages.success(request, "Фото успешно загружены.")
                else:
                    logger.warning("Invalid file format or category")
                    messages.error(request, "Неверный формат файла или категория.")
                    return render(request, self.template_name)

                return redirect("uploadFile")
            except Exception as error:
                logger.error(f"Error processing file: {str(error)}")
                messages.error(request, f"Ошибка при обработке файла: {str(error)}")
        else:
            logger.warning("File or category missing in the POST request")
            messages.error(
                request,
                "Проверьте правильность заполненных данных или неверный формат файла.",
            )

        return render(request, self.template_name)

    @transaction.atomic
    def handle_excel(self, file_path):
        """
        Обрабатывает загрузку и импорт данных из файла Excel.

        Args:
            file_path (File): Путь к загруженному файлу.
            category_slug (str): Категория файла для обработки.

        Raises:
            Exception: Если произошла ошибка при обработке файла Excel.
        """
        logger.info("Handling Excel file")
        try:
            wb = load_workbook(file_path)
            ws = wb.active
            ws.delete_rows(1, 2)
            rows = list(ws.iter_rows())
            logger.debug(f"Rows before sorting: {[row[0].value for row in rows]}")

            rows.sort(
                key=lambda row: (
                    not str(row[0].value).isdigit(),
                    str(row[0].value).zfill(10),
                ),
                reverse=False,
            )
            logger.debug(f"Rows after sorting: {[row[0].value for row in rows]}")
            logger.debug(f"Excel file processed, number of rows: {len(rows)}")
            return rows
        except Exception as e:
            logger.error(f"Error processing Excel file: {str(e)}")
            raise

    @transaction.atomic
    def process_class_locations(self, request, rows):
        """
        Обрабатывает данные Excel для заполнения модели ClassLocation с использованием bulk_create и bulk_update.

        Args:
            rows (list): Список строк из Excel файла.
        """
        to_create = []
        to_update = []
        existing_locations = {
            (loc.name, loc.address): loc for loc in models.ClassLocation.objects.all()
        }

        for row in rows:
            try:
                name = str(row[0].value).strip()
                address = str(row[1].value).strip()
                latitude = float(row[2].value)
                longitude = float(row[3].value)

                if (name, address) in existing_locations:
                    location = existing_locations[(name, address)]
                    location.latitude = latitude
                    location.longitude = longitude
                    to_update.append(location)
                else:
                    to_create.append(
                        models.ClassLocation(
                            name=name,
                            address=address,
                            latitude=latitude,
                            longitude=longitude,
                        )
                    )
            except Exception as e:
                logger.error(f"Error processing row for ClassLocation: {e}")
                continue

        if to_create:
            models.ClassLocation.objects.bulk_create(to_create)
            logger.info(f"Создано новых записей: {len(to_create)}")

        if to_update:
            models.ClassLocation.objects.bulk_update(
                to_update, ["latitude", "longitude"]
            )
            logger.info(f"Обновлено существующих записей: {len(to_update)}")

        messages.success(
            request,
            f"Успешно добавлено {len(to_create)} новых записей и обновлено {len(to_update)} записей.",
        )

    def delete_staff(self, request, rows, parent_department_id):
        """
        Удаляет сотрудников дочерних отделов, отсутствующих в переданном списке PIN-кодов.

        Метод получает родительский отдел по `parent_department_id` и находит все связанные
        дочерние отделы. Затем проверяет, какие PIN-коды сотрудников из базы данных
        отсутствуют в списке, переданном в `rows`, и удаляет таких сотрудников.

        Args:
            request: HTTP-запрос для отправки сообщений об успешном или неудачном удалении.
            rows: Список строк с PIN-кодами сотрудников, которых нужно оставить.
            parent_department_id: ID родительского отдела для поиска связанных дочерних отделов.

        Exceptions:
            ValueError: Если не передан `parent_department_id` или не найдены дочерние отделы.
            models.ParentDepartment.DoesNotExist: Если родительский отдел с данным ID не найден.
            Exception: Любая другая ошибка, возникшая при удалении сотрудников.
        """
        logger.info(f"Deleting staff for parent department ID: {parent_department_id}")
        try:
            if not parent_department_id:
                raise ValueError("ID родительского отдела не был передан.")

            parent_department = models.ParentDepartment.objects.get(
                id=parent_department_id
            )

            child_departments = models.ChildDepartment.objects.filter(
                parent__name=parent_department.name
            )
            if not child_departments.exists():
                raise ValueError(
                    f"Для родительского отдела {parent_department.name} не найдены дочерние отделы."
                )

            pin_list_from_file = [row[0].value for row in rows if row[0].value]

            staff_in_db = models.Staff.objects.filter(department__in=child_departments)

            staff_to_delete = staff_in_db.exclude(pin__in=pin_list_from_file)

            deleted_count, _ = staff_to_delete.delete()
            logger.info(f"Deleted {deleted_count} staff members")
            messages.success(
                request, f"Успешно удалено {deleted_count} сотрудника(ов)."
            )

        except models.ParentDepartment.DoesNotExist:
            error_message = f"Родительский отдел с ID {parent_department_id} не найден."
            logger.error(error_message)
            messages.error(request, error_message)
        except ValueError as ve:
            logger.warning(f"ValueError during staff deletion: {str(ve)}")
            messages.error(request, str(ve))
        except Exception as e:
            logger.error(f"Unexpected error during staff deletion: {str(e)}")
            messages.error(
                request, f"Произошла ошибка при удалении сотрудников: {str(e)}"
            )

    def process_departments(self, request, rows):
        """
        Обрабатывает данные для категории "departments" из Excel файла.
        Args:
            rows (list): Список строк из файла Excel.
        Raises:
            Exception: Если произошла ошибка при обработке строки.
        """
        logger.info("Processing departments data")

        created_parent_departments = []
        created_child_departments = []

        try:
            for row in rows:
                parent_department_id_value = row[2].value
                parent_department_name = row[3].value
                child_department_name = row[1].value
                child_department_id_value = row[0].value

                parent_department_id = (
                    utils.normalize_id(str(parent_department_id_value).strip())
                    if parent_department_id_value
                    else None
                )
                child_department_id = (
                    utils.normalize_id(str(child_department_id_value).strip())
                    if child_department_id_value
                    else None
                )

                if not parent_department_id or not child_department_id:
                    logger.debug("Skipping row due to missing or invalid ID")
                    continue

                if parent_department_name:
                    parent_department, parent_created = (
                        models.ParentDepartment.objects.get_or_create(
                            id=parent_department_id,
                            defaults={"name": parent_department_name},
                        )
                    )
                    if parent_created:
                        created_parent_departments.append(parent_department_name)
                        logger.info(
                            f"Created new parent department: {parent_department_name}"
                        )

                    parent_department_as_child, child_created = (
                        models.ChildDepartment.objects.get_or_create(
                            id=parent_department.id,
                            defaults={"name": parent_department.name, "parent": None},
                        )
                    )
                else:
                    parent_department_as_child = models.ChildDepartment.objects.get(
                        id="1"
                    )

                child_department, child_created = (
                    models.ChildDepartment.objects.get_or_create(
                        id=child_department_id,
                        defaults={
                            "name": child_department_name,
                            "parent": parent_department_as_child,
                        },
                    )
                )
                if child_created:
                    created_child_departments.append(child_department_name)
                    logger.info(
                        f"Created new child department: {child_department_name}"
                    )

            if created_parent_departments or created_child_departments:
                messages.success(
                    request,
                    f"Создано родительских отделов: {len(created_parent_departments)}, "
                    f"дочерних отделов: {len(created_child_departments)}.",
                )

        except Exception as error:
            logger.error(f"Error processing departments: {str(error)}")
            messages.error(request, f"Ошибка при обработке отдела: {str(error)}")

    def process_staff(self, request, rows):
        """
        Обрабатывает данные для категории "staff" из Excel файла.
        except Exception as error:
            messages.error(request, f"Ошибка при обработке отдела: {str(error)}")

        Args:
            rows (list): Список строк из файла Excel.

        Raises:
            Exception: Если произошла ошибка при обработке строки.
        """
        logger.info("Processing staff data")
        staff_instances = []
        departments_cache = {}

        try:
            for row in rows:
                pin = row[0].value
                name = row[1].value
                surname = row[2].value or "Нет фамилии"
                department_id = str(row[3].value) if row[3].value else None
                position_name = (
                    row[5].value or "Сотрудник" if len(row) > 5 else "Сотрудник"
                )

                position, _ = models.Position.objects.get_or_create(name=position_name)

                if department_id:
                    if department_id in departments_cache:
                        department = departments_cache[department_id]
                    else:
                        try:
                            department = models.ChildDepartment.objects.get(
                                id=department_id
                            )
                            departments_cache[department_id] = department
                        except models.ChildDepartment.DoesNotExist:
                            department = None
                else:
                    department = None

                staff_instance = models.Staff(
                    pin=pin,
                    name=name,
                    surname=surname,
                    department=department,
                )

                staff_instances.append((staff_instance, position))

            pin_list = [staff[0].pin for staff in staff_instances]
            existing_staff = models.Staff.objects.filter(pin__in=pin_list)
            existing_staff_dict = {staff.pin: staff for staff in existing_staff}

            staff_to_create = []
            staff_to_update = []

            for staff_instance, position in staff_instances:
                if staff_instance.pin in existing_staff_dict:
                    existing = existing_staff_dict[staff_instance.pin]
                    if staff_instance.name and staff_instance.name != existing.name:
                        existing.name = staff_instance.name
                    if (
                        staff_instance.surname
                        and staff_instance.surname != existing.surname
                    ):
                        existing.surname = staff_instance.surname
                    if (
                        staff_instance.department
                        and staff_instance.department != existing.department
                    ):
                        existing.department = staff_instance.department
                    if position.name and position.name != "Сотрудник":
                        if not existing.positions.filter(name=position.name).exists():
                            existing.positions.add(position)
                    staff_to_update.append(existing)
                else:
                    try:
                        staff_instance.save()
                        staff_instance.positions.add(position)
                        staff_to_create.append(staff_instance)
                    except IntegrityError:
                        logger.warning(
                            f"Duplicate entry for pin {staff_instance.pin}, skipping."
                        )
                        continue

            for staff in staff_to_update:
                staff.save()

            logger.info(f"Updated {len(staff_to_update)} staff members")
            logger.info(f"Created {len(staff_to_create)} new staff members")
            messages.success(
                request, f"Успешно обновлено {len(staff_to_update)} сотрудников."
            )
            messages.success(
                request, f"Успешно добавлено {len(staff_to_create)} новых сотрудников."
            )

        except Exception as e:
            logger.error(f"Error processing staff data: {str(e)}")
            messages.error(request, f"Ошибка при обработке сотрудников: {str(e)}")

    def handle_zip(self, request, file_path):
        """
        Обрабатывает загрузку и импорт данных из ZIP архива для Staff.
        Args:
            file_path (File): Путь к загруженному файлу.

        Raises:
            Exception: Если произошла ошибка при обработке ZIP файла.
        """
        logger.info("Processing ZIP file for staff photos")
        try:
            with zipfile.ZipFile(file_path, "r") as zip_file:
                zip_file.extractall("/tmp")
                for filename in zip_file.namelist():
                    pin = os.path.splitext(filename)[0]
                    staff_member = models.Staff.objects.filter(pin=pin).first()
                    if staff_member:
                        with zip_file.open(filename) as file:
                            new_avatar = ContentFile(file.read())
                            new_avatar.name = filename
                            if new_avatar:
                                if staff_member.avatar:
                                    staff_member.avatar.delete(save=False)
                                staff_member.avatar.save(
                                    new_avatar.name, new_avatar, save=False
                                )
                                staff_member.save()
            logger.info("Staff photos updated successfully")
            messages.success(request, "Фотографии успешно обновлены.")
        except Exception as e:
            logger.error(f"Error processing ZIP file: {str(e)}")
            messages.error(
                request, f"Ошибка при обработке архива с фотографиями: {str(e)}"
            )


class APIKeyCheckView(APIView):
    """
    Проверка API ключа.

    Проверяет наличие и валидность переданного API ключа в заголовке запроса.
    Если ключ отсутствует или недействителен, возвращает соответствующее сообщение об ошибке.

    Методы:
        get: Проверяет API ключ и возвращает данные о его создании и статусе активности.

    Права доступа:
        AllowAny: Доступ открыт для всех пользователей, аутентификация не требуется.
    """

    permission_classes = [AllowAny]

    @swagger_auto_schema(
        operation_summary="Проверка API ключа",
        operation_description="Проверяет наличие и валидность переданного API ключа в заголовке запроса.",
        manual_parameters=[
            openapi.Parameter(
                name="X-API-KEY",
                in_=openapi.IN_HEADER,
                type=openapi.TYPE_STRING,
                required=True,
                description="API ключ для проверки.",
            )
        ],
        responses={
            200: openapi.Response(
                description="Данные о создании и статусе активности API ключа.",
                schema=openapi.Schema(
                    type=openapi.TYPE_OBJECT,
                    properties={
                        "data": openapi.Schema(
                            type=openapi.TYPE_OBJECT,
                            properties={
                                "created_at": openapi.Schema(
                                    type=openapi.TYPE_STRING,
                                    format="date-time",
                                    description="Дата и время создания ключа.",
                                ),
                                "is_active": openapi.Schema(
                                    type=openapi.TYPE_BOOLEAN,
                                    description="Статус активности ключа.",
                                ),
                            },
                        )
                    },
                ),
            ),
            400: openapi.Response(
                description="Некорректный запрос: отсутствует или недействителен API ключ.",
                schema=openapi.Schema(
                    type=openapi.TYPE_OBJECT,
                    properties={
                        "message": openapi.Schema(
                            type=openapi.TYPE_STRING,
                            description="Сообщение об ошибке.",
                        ),
                        "error": openapi.Schema(
                            type=openapi.TYPE_STRING,
                            description="Описание ошибки.",
                        ),
                    },
                ),
            ),
        },
    )
    def get(self, request, *args, **kwargs):
        """
        Проверяет API ключ и возвращает данные о его создании и статусе активности.

        Аргументы:
            request (HttpRequest): Объект HTTP запроса.

        Возвращает:
            Response: Ответ с данными о создании и статусе активности API ключа, либо сообщение об ошибке.
        """
        logger.info("API Key check request received")

        api_key = request.headers.get("X-API-KEY")

        if not api_key:
            logger.warning("API Key is missing in the request")
            return Response(
                {"message": "API Key is missing"},
                status=status.HTTP_400_BAD_REQUEST,
            )

        try:
            secret_key = utils.APIKeyUtility.get_secret_key()
            logger.debug("Secret key retrieved successfully")
            data = utils.APIKeyUtility.decrypt_data(
                api_key, secret_key, fields=("created_at", "is_active")
            )
            logger.info("API Key is valid")
            return Response({"data": data}, status=status.HTTP_200_OK)
        except Exception as e:
            logger.error(f"Invalid API Key: {str(e)}")
            return Response(
                {"message": "Invalid API Key", "error": str(e)},
                status=status.HTTP_400_BAD_REQUEST,
            )


def password_reset_request_view(request):
    if request.method == "POST":
        identifier = request.POST.get("identifier")
        ip_address = utils.get_client_ip(request)
        logger.error(str(ip_address))
        user = (
            User.objects.filter(username=identifier).first()
            or User.objects.filter(email=identifier).first()
        )

        user_timezone = utils.get_user_timezone(request)

        if user:
            last_request_time = models.PasswordResetRequestLog.get_last_request_time(
                user, ip_address
            )
            if not models.PasswordResetRequestLog.can_request_again(user, ip_address):
                next_possible_time = timezone.localtime(
                    last_request_time + timezone.timedelta(minutes=5), user_timezone
                )
                last_request_time_local = timezone.localtime(
                    last_request_time, user_timezone
                )
                messages.warning(
                    request,
                    f"Запрос уже был отправлен. Повторный запрос возможен в {next_possible_time.strftime('%H:%M:%S %Z')} ({next_possible_time.tzinfo}). Последний запрос был в {last_request_time_local.strftime('%H:%M:%S %Z')} ({last_request_time_local.tzinfo}).",
                )
            else:
                utils.send_password_reset_email(user, request)
                models.PasswordResetRequestLog.log_request(user, ip_address)
                current_time_local = timezone.localtime(timezone.now(), user_timezone)
                messages.success(
                    request,
                    f"Если пользователь существует, ссылка для сброса пароля была отправлена на его электронную почту. Последний запрос был в {current_time_local.strftime('%H:%M:%S %Z')} ({current_time_local.tzinfo}).",
                )
        else:
            messages.info(
                request,
                "Если пользователь существует, ссылка для сброса пароля была отправлена на его электронную почту.",
            )

        return redirect("password_reset_request")

    return render(request, "password_reset_request.html")


def password_reset_confirm_view(request, token):
    reset_token = get_object_or_404(models.PasswordResetToken, token=token)

    if not reset_token.is_valid():
        messages.error(request, "Этот токен для сброса пароля больше не действителен.")
        return redirect("password_reset_request")

    if request.method == "POST":
        new_password = request.POST.get("password")
        user = reset_token.user
        user.set_password(new_password)
        user.save()

        if models.PasswordResetToken.objects.mark_as_used(token):
            messages.success(
                request,
                "Пароль успешно сброшен. Вы можете войти в систему с новым паролем.",
            )
            return redirect("reac_app")
        else:
            messages.error(request, "Ошибка при обновлении токена. Попробуйте снова.")
            return redirect("password_reset_confirm", token=token)

    return render(request, "password_reset_confirm.html", {"token": token})


@api_view(["POST"])
def verify_face(request):
    staff_pin = request.data.get("pin")
    staff_image = request.FILES.get("image")

    if not staff_pin or not staff_image:
        logger.error("Необходимо указать pin и изображение")
        return Response(
            {"error": "Необходимо указать pin и изображение"},
            status=status.HTTP_400_BAD_REQUEST,
        )

    try:
        staff = models.Staff.objects.get(pin=staff_pin)
        logger.info(f"Сотрудник найден: {staff_pin}")
    except models.Staff.DoesNotExist:
        logger.error(f"Сотрудник с PIN {staff_pin} не найден")
        return Response(
            {"error": "Сотрудник не найден"}, status=status.HTTP_404_NOT_FOUND
        )

    if not hasattr(staff, "face_mask"):
        logger.error(f"Маска для сотрудника {staff_pin} не найдена")
        return Response(
            {"error": "Маска для данного сотрудника не найдена"},
            status=status.HTTP_400_BAD_REQUEST,
        )

    try:
        verified, distance = utils.compare_face_with_nn(staff, staff_image)
        return Response(
            {"verified": verified, "distance": distance}, status=status.HTTP_200_OK
        )

    except Exception as e:
        logger.error(f"Ошибка при сравнении лиц для PIN {staff_pin}: {str(e)}")
        return Response({"error": str(e)}, status=status.HTTP_400_BAD_REQUEST)


@api_view(["POST"])
def recognize_faces(request):
    staff_image = request.FILES.get("image")

    if not staff_image:
        logger.warning("Изображение не предоставлено")
        return Response(
            {"error": "Необходимо предоставить изображение"},
            status=status.HTTP_400_BAD_REQUEST,
        )

    try:
        recognized_staff, unknown_faces = utils.recognize_faces_in_image(staff_image)

        if not recognized_staff and not unknown_faces:
            return Response(
                {"error": "Сотрудники не найдены"}, status=status.HTTP_404_NOT_FOUND
            )

        return Response(
            {"recognized_staff": recognized_staff, "unknown_faces": unknown_faces},
            status=status.HTTP_200_OK,
        )

    except Exception as e:
        logger.error(f"Ошибка при распознавании лиц: {str(e)}")
        return Response(
            {"error": f"Ошибка при распознавании лиц: {str(e)}"},
            status=status.HTTP_500_INTERNAL_SERVER_ERROR,
        )<|MERGE_RESOLUTION|>--- conflicted
+++ resolved
@@ -2278,7 +2278,6 @@
                     else "Unknown Department"
                 )
 
-<<<<<<< HEAD
                 logger.debug(
                     f"Processing record for {staff_fio} on {date_key} in {department_name}"
                 )
@@ -2287,19 +2286,6 @@
                 if first_in is None or last_out is None:
                     logger.debug(
                         f"Missing time data for {staff_fio} on {date_key}: first_in={first_in}, last_out={last_out}"
-=======
-                if staff_fio in date_attendance_map[date_key][department]:
-                    existing_record = date_attendance_map[date_key][department][
-                        staff_fio
-                    ]
-                    existing_record["first_in"] = (
-                        min(
-                            existing_record["first_in"],
-                            record.first_in.astimezone(timezone.get_default_timezone()),
-                        )
-                        if existing_record["first_in"]
-                        else record.first_in.astimezone(timezone.get_default_timezone())
->>>>>>> e1e48365
                     )
 
                 try:
@@ -2352,7 +2338,6 @@
                     else "Unknown Department"
                 )
 
-<<<<<<< HEAD
                 logger.debug(
                     f"Processing lesson record for {staff_fio} on {date_key} in {department_name}"
                 )
@@ -2361,19 +2346,6 @@
                 if first_in is None or last_out is None:
                     logger.debug(
                         f"Missing lesson time data for {staff_fio} on {date_key}: first_in={first_in}, last_out={last_out}"
-=======
-                if staff_fio in date_attendance_map[date_key][department]:
-                    existing_record = date_attendance_map[date_key][department][
-                        staff_fio
-                    ]
-                    existing_record["first_in"] = (
-                        min(
-                            existing_record["first_in"],
-                            record.first_in.astimezone(timezone.get_default_timezone()),
-                        )
-                        if existing_record["first_in"]
-                        else record.first_in.astimezone(timezone.get_default_timezone())
->>>>>>> e1e48365
                     )
 
                 try:
@@ -2439,8 +2411,6 @@
             status=status.HTTP_500_INTERNAL_SERVER_ERROR,
             data={"error": str(e)},
         )
-
-
 @swagger_auto_schema(
     method="post",
     operation_summary="Зарегистрировать нового пользователя (доступно только для администратора)",
