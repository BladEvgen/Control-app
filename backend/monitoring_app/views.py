import os
import json
import time
import base64
import logging
import zipfile
import datetime
from pathlib import Path
from collections import defaultdict
from tempfile import NamedTemporaryFile
from concurrent.futures import ThreadPoolExecutor

from drf_yasg import openapi
from django.conf import settings
from django.db import connection
from django.utils import timezone
from rest_framework import status
from openpyxl import load_workbook
from django.contrib import messages
from django.core.cache import caches
from celery.result import AsyncResult
from django.views.generic import View
from django.db.models import Count, Q
from django.contrib.auth.models import User

from django.core.files.base import ContentFile
from drf_yasg.utils import swagger_auto_schema
from rest_framework.exceptions import ValidationError
from rest_framework.pagination import PageNumberPagination
from django.contrib.auth import authenticate, login, logout
from django.http import FileResponse, Http404, HttpResponse
from django.db import IntegrityError, connection, transaction
from django.shortcuts import get_object_or_404, redirect, render
from rest_framework.decorators import api_view, permission_classes
from rest_framework.permissions import (
    AllowAny,
    IsAdminUser,
    IsAuthenticated,
)
from rest_framework.views import APIView
from rest_framework.response import Response

from monitoring_app import ml, models, permissions, serializers, tasks, utils

logger = logging.getLogger(__name__)


class StaffAttendancePagination(PageNumberPagination):
    page_size = 5000
    page_size_query_param = "page_size"
    max_page_size = 20000


Cache = caches["default"]
token_param_config = openapi.Parameter(
    "Authorization",
    in_=openapi.IN_HEADER,
    description="Token [access_token]",
    type=openapi.TYPE_STRING,
)


def get_cache(
    key: str,
    query: callable = lambda: any,
    timeout: int = 10,
    cache: any = Cache,
) -> any:
    """
    Получает данные из кэша по указанному ключу `key`.

    Args:
        key (str): Строковый ключ для доступа к данным в кэше.
        query (callable, optional): Функция, вызываемая для получения данных в случае их отсутствия в кэше.
            По умолчанию используется `lambda: any`, возвращающая всегда `True`.
        timeout (int, optional): Время жизни данных в кэше в секундах. По умолчанию: 10 секунд.
        cache (any, optional): Объект кэша, используемый для хранения данных. По умолчанию: `Cache`.

    Returns:
        any: Возвращает данные из кэша, если они есть, иначе данные, полученные из запроса.

    Examples:
        >>> get_cache("my_data_key")
    """
    data = cache.get(key)
    if data is None:
        data = query()
        cache.set(key, data, timeout)
    return data


@permission_classes([AllowAny])
def home(request):
    return render(
        request,
        "index.html",
    )


@permission_classes([AllowAny])
def react_app(request):
    def render_react_app():
        try:
            return render(request, "index.html")
        except Exception as error:
            logger.error(f"React App {str(error)}")
            return None

    with ThreadPoolExecutor(max_workers=3) as executor:
        future = executor.submit(render_react_app)
        response = future.result()

    if response is None:
        return HttpResponse("Error loading React app", status=500)

    return response


class StaffAttendanceStatsView(APIView):
    """
    Представление для получения статистики о посещаемости персонала.

    Это представление фильтрует данные, чтобы включать только сотрудников, относящихся к отделу с ID 4958.

    Параметры запроса:
        date (str): Дата, для которой запрашивается статистика посещаемости, в формате 'YYYY-MM-DD'. По умолчанию используется текущая дата.
        pin (str): ПИН-код сотрудника для получения конкретной статистики посещаемости.

    Возвращает:
        JSON-ответ, содержащий:
            department_name (str): Название отдела.
            total_staff_count (int): Общее количество сотрудников.
            present_staff_count (int): Количество присутствующих сотрудников.
            absent_staff_count (int): Количество отсутствующих сотрудников.
            present_between_9_to_18 (int): Количество сотрудников, присутствующих с 08:00 до 19:00.
            present_data (list): Список словарей с информацией о присутствующих сотрудниках, включая ПИН, имя, количество минут присутствия и индивидуальный процент.
            absent_data (list): Список словарей с информацией об отсутствующих сотрудниках, включая ПИН и имя.
            data_for_date (str): Дата, за которую предоставлены данные, в формате 'YYYY-MM-DD'.

    Примеры:
        GET /api/attendance/stats/?date=2024-07-20
        GET /api/attendance/stats/?pin=123456

    Примечание:
        Ответ кэшируется на 1 час, а информация о государственных праздниках кэшируется на 1 минуту.
    """

    permission_classes = [IsAuthenticated]

    @swagger_auto_schema(
        operation_summary="Получить список людей об их присутствии",
        operation_description="View для получения статистики о посещаемости персонала.",
        responses={
            200: openapi.Response(
                description="Successful response",
                schema=openapi.Schema(
                    type=openapi.TYPE_OBJECT,
                    properties={
                        "department_name": openapi.Schema(type=openapi.TYPE_STRING),
                        "total_staff_count": openapi.Schema(type=openapi.TYPE_INTEGER),
                        "present_staff_count": openapi.Schema(
                            type=openapi.TYPE_INTEGER
                        ),
                        "absent_staff_count": openapi.Schema(type=openapi.TYPE_INTEGER),
                        "present_between_9_to_18": openapi.Schema(
                            type=openapi.TYPE_INTEGER
                        ),
                        "present_data": openapi.Schema(
                            type=openapi.TYPE_ARRAY,
                            items=openapi.Schema(
                                type=openapi.TYPE_OBJECT,
                                properties={
                                    "staff_pin": openapi.Schema(
                                        type=openapi.TYPE_STRING
                                    ),
                                    "name": openapi.Schema(type=openapi.TYPE_STRING),
                                    "minutes_present": openapi.Schema(
                                        type=openapi.TYPE_NUMBER
                                    ),
                                    "individual_percentage": openapi.Schema(
                                        type=openapi.TYPE_NUMBER
                                    ),
                                },
                            ),
                        ),
                        "absent_data": openapi.Schema(
                            type=openapi.TYPE_ARRAY,
                            items=openapi.Schema(
                                type=openapi.TYPE_OBJECT,
                                properties={
                                    "staff_pin": openapi.TYPE_STRING,
                                    "name": openapi.Schema(type=openapi.TYPE_STRING),
                                },
                            ),
                        ),
                        "data_for_date": openapi.Schema(type=openapi.TYPE_STRING),
                    },
                ),
            ),
            404: "Not Found",
            500: "Internal Server Error",
        },
        manual_parameters=[
            openapi.Parameter(
                "date",
                openapi.IN_QUERY,
                description="Date in 'YYYY-MM-DD' format.",
                type=openapi.TYPE_STRING,
            ),
            openapi.Parameter(
                "pin",
                openapi.IN_QUERY,
                description="Staff PIN.",
                type=openapi.TYPE_STRING,
            ),
        ],
    )
    def get(self, request):
        logger.info("Received request for staff attendance stats.")

        date_param = request.query_params.get(
            "date", timezone.now().date().strftime("%Y-%m-%d")
        )
        date_param = datetime.datetime.strptime(date_param, "%Y-%m-%d").date()
        pin_param = request.query_params.get("pin", None)

        logger.debug(f"Parsed date_param: {date_param}, pin_param: {pin_param}")

        try:
            target_date = self.get_last_working_day(date_param)
            next_date = target_date + datetime.timedelta(days=1)
            cache_key = f"staff_attendance_stats_{target_date}_{pin_param}"

            logger.debug(f"Generated cache_key: {cache_key}")

            cached_data = get_cache(
                cache_key,
                query=lambda: self.query_data(target_date, next_date, pin_param),
                timeout=1 * 5 * 60,
            )

            logger.info("Successfully retrieved staff attendance data.")
            return Response(cached_data)

        except Exception as e:
            logger.error(f"Error while processing request: {str(e)}")
            return Response(
                {"error": str(e)}, status=status.HTTP_500_INTERNAL_SERVER_ERROR
            )

    def get_last_working_day(self, date):
        """
        Определение последнего рабочего дня, с учетом выходных и государственных праздников.

        Args:
            date (datetime.date): Дата, для которой нужно найти последний рабочий день.

        Returns:
            datetime.date: Последний рабочий день.
        """
        logger.debug(f"Calculating last working day for date: {date}")

        holidays = get_cache(
            "public_holidays",
            query=lambda: list(models.PublicHoliday.objects.all()),
            timeout=10 * 6,
        )
        holiday_dates = {holiday.date: holiday.is_working_day for holiday in holidays}

        if date.weekday() == 5:
            logger.debug(f"Today is Saturday ({date}), checking Friday.")
            date -= datetime.timedelta(days=1)
        elif date.weekday() == 6:
            logger.debug(f"Today is Sunday ({date}), checking Friday.")
            date -= datetime.timedelta(days=2)
        elif date.weekday() == 0:
            logger.debug(f"Today is Monday ({date}), checking Friday.")
            date -= datetime.timedelta(days=3)

        if date in holiday_dates and not holiday_dates[date]:
            logger.debug(
                f"Friday {date} is a holiday or non-working day, searching for previous working day."
            )
            while date in holiday_dates and not holiday_dates[date]:
                logger.debug(
                    f"{date} is a holiday or non-working day, moving to previous day."
                )
                date -= datetime.timedelta(days=1)

        while date.weekday() >= 5 or (
            date in holiday_dates and not holiday_dates[date]
        ):
            logger.debug(
                f"{date} is a weekend or non-working day, moving to previous day."
            )
            date -= datetime.timedelta(days=1)

        logger.debug(f"Last working day determined: {date}")
        return date

    def query_data(
        self,
        target_date: datetime.date,
        next_date: datetime.date,
        pin_param: str | None,
    ) -> dict:
        """
        Запрашивает данные по целевой дате и отделу (или сотруднику).

        Args:
            target_date (datetime.date): Целевая дата.
            next_date (datetime.date): Следующая дата после целевой.
            pin_param (str, optional): ID родительского или дочернего отдела.

        Returns:
            dict: Данные о сотрудниках, их посещаемости и статистике.
        """
        logger.info(
            f"Querying data for target_date: {target_date}, pin_param: {pin_param}"
        )

        department_name = "Unknown Department"
        staff_queryset = None

        parent_department = models.ParentDepartment.objects.filter(id=pin_param).first()
        child_department = models.ChildDepartment.objects.filter(id=pin_param).first()

        match (parent_department, child_department):
            case (parent, None) if parent:
                staff_queryset = models.Staff.objects.filter(
                    department__parent_id=parent.id
                ).select_related("department")
                department_name = parent.name
            case (None, child) if child:
                staff_queryset = models.Staff.objects.filter(
                    department=child
                ).select_related("department")
                department_name = child.name
            case _:
                staff_queryset = models.Staff.objects.filter(
                    department__parent_id="4958"
                ).select_related("department")
                department_name = (
                    staff_queryset.first().department.parent.name
                    if staff_queryset.exists()
                    else "Unknown Department"
                )

        target_date_for_filter = target_date + datetime.timedelta(days=1)
        staff_attendance_queryset = models.StaffAttendance.objects.filter(
            date_at=target_date_for_filter, staff__in=staff_queryset
        ).select_related("staff")

        total_staff_count = staff_queryset.count()
        present_staff = staff_attendance_queryset.exclude(first_in__isnull=True)
        present_staff_pins = set(present_staff.values_list("staff__pin", flat=True))
        absent_staff_count = total_staff_count - len(present_staff_pins)
        present_between_9_to_18 = present_staff.filter(
            first_in__time__range=["08:00", "19:00"]
        ).count()

        present_data, absent_data = self.get_attendance_data(
            staff_queryset, present_staff_pins, present_staff
        )

        logger.info(f"Data query successful for department: {department_name}")

        return {
            "department_name": department_name,
            "total_staff_count": total_staff_count,
            "present_staff_count": len(present_data),
            "absent_staff_count": absent_staff_count,
            "present_between_9_to_18": present_between_9_to_18,
            "present_data": present_data,
            "absent_data": absent_data,
            "data_for_date": target_date.strftime("%Y-%m-%d"),
        }

    def get_attendance_data(self, staff_queryset, present_staff_pins, present_staff):
        logger.debug("Generating attendance data.")
        present_data = []
        absent_data = []
        total_minutes = 8 * 60
        for staff in staff_queryset:
            if staff.pin in present_staff_pins:
                attendance = present_staff.get(staff__pin=staff.pin)
                minutes_present = (
                    (attendance.last_out - attendance.first_in).total_seconds() / 60
                    if attendance.last_out
                    else 0
                )
                individual_percentage = (minutes_present / total_minutes) * 100
                present_data.append(
                    {
                        "staff_pin": staff.pin,
                        "name": f"{staff.surname} {staff.name}",
                        "minutes_present": round(minutes_present, 2),
                        "individual_percentage": round(individual_percentage, 2),
                    }
                )
            else:
                absent_data.append(
                    {
                        "staff_pin": staff.pin,
                        "name": f"{staff.surname} {staff.name}",
                    }
                )

        logger.info("Attendance data generation complete.")
        return present_data, absent_data


@swagger_auto_schema(
    method="get",
    operation_summary="Получить данные локаций для отображения на карте",
    operation_description=(
        "Эндпоинт для получения данных локаций с информацией о посещениях для заданной даты."
        " Опционально можно получить данные о сотрудниках, если задан параметр `employees=true`."
    ),
    manual_parameters=[
        openapi.Parameter(
            name="date_at",
            in_=openapi.IN_QUERY,
            type=openapi.TYPE_STRING,
            format=openapi.FORMAT_DATE,
            description="Дата для фильтрации посещений (формат YYYY-MM-DD). Если не указана, используется текущая дата.",
            required=False,
        ),
        openapi.Parameter(
            name="employees",
            in_=openapi.IN_QUERY,
            type=openapi.TYPE_BOOLEAN,
            description="Флаг для включения данных о сотрудниках (true/false). По умолчанию false.",
            required=False,
        ),
    ],
    responses={
        200: openapi.Response(
            description="Успешный ответ с данными локаций для отображения на карте.",
            schema=openapi.Schema(
                type=openapi.TYPE_ARRAY,
                items=openapi.Schema(
                    type=openapi.TYPE_OBJECT,
                    properties={
                        "name": openapi.Schema(
                            type=openapi.TYPE_STRING, description="Название локации"
                        ),
                        "address": openapi.Schema(
                            type=openapi.TYPE_STRING, description="Адрес локации"
                        ),
                        "lat": openapi.Schema(
                            type=openapi.TYPE_NUMBER,
                            format=openapi.FORMAT_FLOAT,
                            description="Широта",
                        ),
                        "lng": openapi.Schema(
                            type=openapi.TYPE_NUMBER,
                            format=openapi.FORMAT_FLOAT,
                            description="Долгота",
                        ),
                        "employees": openapi.Schema(
                            type=openapi.TYPE_INTEGER,
                            description="Количество посещений или сотрудников (если указано employees=true)",
                            default=0,
                        ),
                    },
                ),
            ),
        ),
        500: openapi.Response(description="Внутренняя ошибка сервера"),
    },
)
@api_view(["GET"])
@permission_classes([permissions.IsAuthenticatedOrAPIKey])
def map_location(request):
    """
    Возвращает данные о локациях и количестве сотрудников и студентов на основе турникетов и занятий за указанную дату.

    Args:
        request (HttpRequest): HTTP-запрос с параметром `date_at` для фильтрации данных и параметром `employees` для включения данных о сотрудниках.

    Returns:
        JsonResponse: JSON-ответ с данными о локациях, если запрос успешен, либо сообщение об ошибке.

    Raises:
        Exception: Для обработки любых непредвиденных исключений.
    """
    try:
        date_at_str = request.GET.get("date_at", None)
        employees_required = request.GET.get("employees", "false").lower() == "true"

        date_at = (
            timezone.datetime.strptime(date_at_str, "%Y-%m-%d").date()
            if date_at_str
            else timezone.now().date()
        )
        logger.info(f"Using date: {date_at}")

        locations = models.ClassLocation.objects.only(
            "address", "name", "latitude", "longitude"
        )

        result = utils.generate_map_data(
            locations,
            date_at,
            search_staff_attendance=employees_required,
            filter_empty=not employees_required,
        )
        logger.info(f"Generated map data with employees: {result}")
        return Response(result, status=status.HTTP_200_OK)

    except Exception as e:
        logger.error(f"Critical error in map_location: {str(e)}", exc_info=True)
        return Response(
            {"error": "A critical error occurred. Please try again later."},
            status=status.HTTP_500_INTERNAL_SERVER_ERROR,
        )


@swagger_auto_schema(
    method="GET",
    operation_summary="Получить ID всех родительских департаментов",
    operation_description="Метод для получения списка всех родительских департаментов.",
    responses={
        200: openapi.Response(
            description="Успешный запрос. Возвращается список ID родительских департаментов.",
            schema=openapi.Schema(
                type=openapi.TYPE_ARRAY,
                items=openapi.Schema(
                    type=openapi.TYPE_INTEGER,
                    description="ID родительского департамента.",
                ),
            ),
        ),
        404: openapi.Response(
            description="Не удалось найти департаменты",
            schema=openapi.Schema(
                type=openapi.TYPE_OBJECT,
                properties={
                    "error": openapi.Schema(type=openapi.TYPE_STRING),
                },
            ),
        ),
    },
)
@api_view(["GET"])
@permission_classes([IsAuthenticated])
def get_parent_id(request):
    """
    Получить ID всех родительских департаментов.

    Этот метод возвращает список всех ID родительских департаментов.

    Возвращаемые данные:
    - Список ID родительских департаментов.

    Возможные ошибки:
    - 404: Департаменты не найдены.

    Пример ответа:
    - 200: [1, 2, 3, ...]
    - 404: {"error": "Не удалось найти департаменты."}
    """
    logger.info("Request received to get parent department IDs.")

    try:
        parent_departments = models.ParentDepartment.objects.all()
        parent_ids = [department.id for department in parent_departments]
        logger.info(f"Found {len(parent_ids)} parent departments.")
        return Response(data=parent_ids, status=status.HTTP_200_OK)
    except Exception as e:
        logger.error(f"Error retrieving parent department IDs: {str(e)}")
        return Response(data={"error": str(e)}, status=status.HTTP_404_NOT_FOUND)


@swagger_auto_schema(
    method="GET",
    operation_summary="Сводная информация о департаменте",
    operation_description="Метод для получения сводной информации о департаменте и его дочерних подразделениях с количеством сотрудников.",
    responses={
        200: openapi.Response(
            description="Успешный запрос. Возвращается сводная информация о департаменте и его дочерних подразделениях.",
            schema=openapi.Schema(
                type=openapi.TYPE_OBJECT,
                properties={
                    "name": openapi.Schema(
                        type=openapi.TYPE_STRING,
                        description="Название департамента.",
                    ),
                    "date_of_creation": openapi.Schema(
                        type=openapi.TYPE_STRING,
                        format="date-time",
                        description="Дата создания департамента.",
                    ),
                    "child_departments": openapi.Schema(
                        type=openapi.TYPE_ARRAY,
                        items=openapi.Schema(
                            type=openapi.TYPE_OBJECT,
                            properties={
                                "child_id": openapi.Schema(
                                    type=openapi.TYPE_STRING,
                                    description="ID дочернего подразделения.",
                                ),
                                "name": openapi.Schema(
                                    type=openapi.TYPE_STRING,
                                    description="Название дочернего подразделения.",
                                ),
                                "date_of_creation": openapi.Schema(
                                    type=openapi.TYPE_STRING,
                                    format="date-time",
                                    description="Дата создания дочернего подразделения.",
                                ),
                                "parent": openapi.Schema(
                                    type=openapi.TYPE_STRING,
                                    description="ID родительского департамента.",
                                ),
                            },
                        ),
                        description="Список дочерних подразделений департамента.",
                    ),
                    "total_staff_count": openapi.Schema(
                        type=openapi.TYPE_INTEGER,
                        description="Общее количество сотрудников в департаменте и его дочерних подразделениях.",
                    ),
                },
            ),
        ),
        404: "Департамент не найден.",
    },
)
@api_view(["GET"])
@permission_classes([IsAuthenticated])
def department_summary(request, parent_department_id):
    cache_key = f"department_summary_{parent_department_id}"
    logger.info(
        f"Request received for department summary with ID {parent_department_id}"
    )

    if not models.ChildDepartment.objects.filter(id=parent_department_id).exists():
        logger.warning(f"Department with ID {parent_department_id} not found")
        return Response(
            status=status.HTTP_404_NOT_FOUND,
            data={"message": f"Department with ID {parent_department_id} not found"},
        )

    try:

        def calculate_staff_count(department):
            logger.debug(f"Calculating staff count for department ID {department.id}")
            child_departments = models.ChildDepartment.objects.filter(parent=department)
            staff_count = (
                child_departments.aggregate(total_staff=Count("staff"))["total_staff"]
                or 0
            )

            for child_dept in child_departments:
                staff_count += calculate_staff_count(child_dept)

            logger.debug(
                f"Total staff count for department ID {department.id} is {staff_count}"
            )
            return staff_count

        parent_department = get_object_or_404(
            models.ChildDepartment, id=parent_department_id
        )
        logger.info(
            f"Department found: {parent_department.name} (ID: {parent_department_id})"
        )
        parent_department_id = str(parent_department_id).zfill(5)
        total_staff_count = calculate_staff_count(parent_department)

        child_departments_data = models.ChildDepartment.objects.filter(
            parent=parent_department
        )
        child_departments_data_serialized = serializers.ChildDepartmentSerializer(
            child_departments_data, many=True
        ).data

        data = {
            "name": parent_department.name,
            "date_of_creation": parent_department.date_of_creation,
            "child_departments": child_departments_data_serialized,
            "total_staff_count": total_staff_count,
        }

        logger.debug(f"Caching department summary data with key: {cache_key}")
        cached_data = get_cache(
            cache_key, query=lambda: data, timeout=1 * 5, cache=Cache
        )

        logger.info(f"Returning summary data for department ID {parent_department_id}")
        return Response(cached_data, status=status.HTTP_200_OK)
    except Exception as e:
        logger.error(f"Error while generating department summary: {str(e)}")
        return Response(data={"message": str(e)}, status=status.HTTP_404_NOT_FOUND)


@swagger_auto_schema(
    method="get",
    operation_summary="Получить описание подотдела",
    operation_description="Получите подробную информацию о подотделе и его сотрудниках.",
    manual_parameters=[
        openapi.Parameter(
            name="child_department_id",
            in_=openapi.IN_PATH,
            type=openapi.TYPE_INTEGER,
            description="ID подотдела",
            required=True,
        ),
    ],
    responses={
        200: openapi.Response(
            description="Сведения о подотделе и данные о персонале",
            schema=openapi.Schema(
                type=openapi.TYPE_OBJECT,
                properties={
                    "child_department": openapi.Schema(
                        type=openapi.TYPE_OBJECT,
                        properties={
                            "id": openapi.Schema(type=openapi.TYPE_INTEGER),
                            "name": openapi.Schema(type=openapi.TYPE_STRING),
                            "date_of_creation": openapi.Schema(
                                type=openapi.TYPE_STRING,
                                format=openapi.FORMAT_DATETIME,
                            ),
                            "parent": openapi.Schema(type=openapi.TYPE_INTEGER),
                        },
                    ),
                    "staff_count": openapi.Schema(type=openapi.TYPE_INTEGER),
                    "staff_data": openapi.Schema(
                        type=openapi.TYPE_OBJECT,
                        additional_properties=openapi.Schema(
                            type=openapi.TYPE_OBJECT,
                            properties={
                                "FIO": openapi.Schema(type=openapi.TYPE_STRING),
                                "date_of_creation": openapi.Schema(
                                    type=openapi.TYPE_STRING,
                                    format=openapi.FORMAT_DATETIME,
                                ),
                                "avatar": openapi.Schema(type=openapi.TYPE_STRING),
                                "positions": openapi.Schema(
                                    type=openapi.TYPE_ARRAY,
                                    items=openapi.Schema(type=openapi.TYPE_STRING),
                                ),
                            },
                        ),
                    ),
                },
            ),
        ),
        404: "Not Found: Если подотдела не существует.",
    },
)
@api_view(["GET"])
@permission_classes([IsAuthenticated])
def child_department_detail(request, child_department_id):
    """
    Получите подробную информацию о дочернем отделе вместе с его сотрудниками.

    Args:
    запрос: объект запроса.
    child_department_id (int): идентификатор дочернего отдела, который требуется получить.

    Returns:
    Ответ: ответ, содержащий сведения о дочернем отделе и данные о сотрудниках.

    Raises:
    Http404: Если дочерний отдел не существует.
    """
    logger.info(
        f"Request received for child department detail with ID {child_department_id}"
    )

    try:
        child_department = models.ChildDepartment.objects.get(id=child_department_id)
        logger.info(
            f"Found child department: {child_department.name} (ID: {child_department_id})"
        )
    except models.ChildDepartment.DoesNotExist:
        logger.warning(f"Child department with ID {child_department_id} not found")
        return Response(status=status.HTTP_404_NOT_FOUND)

    all_departments = [child_department] + child_department.get_all_child_departments()
    staff_in_department = models.Staff.objects.filter(department__in=all_departments)
    logger.debug(
        f"Found {staff_in_department.count()} staff members in child department ID {child_department_id}"
    )

    staff_data = {}
    for staff_member in staff_in_department:
        if staff_member.surname == "Нет фамилии":
            fio = staff_member.name
        else:
            fio = f"{staff_member.surname} {staff_member.name}"

        staff_data[staff_member.pin] = {
            "FIO": fio,
            "date_of_creation": staff_member.date_of_creation,
            "avatar": (staff_member.avatar.url if staff_member.avatar else None),
            "positions": [position.name for position in staff_member.positions.all()],
        }
        logger.debug(f"Processed staff member: {fio} (PIN: {staff_member.pin})")

    sorted_staff_data = dict(
        sorted(staff_data.items(), key=lambda item: item[1]["FIO"])
    )
    logger.info(f"Sorted staff data for child department ID {child_department_id}")

    data = {
        "child_department": serializers.ChildDepartmentSerializer(
            child_department
        ).data,
        "staff_count": staff_in_department.count(),
        "staff_data": sorted_staff_data,
    }

    logger.info(
        f"Returning detailed data for child department ID {child_department_id}"
    )
    return Response(data, status=status.HTTP_200_OK)


@swagger_auto_schema(
    method="GET",
    operation_summary="Получить информацию о сотруднике",
    operation_description="Получение подробной информации о сотруднике, включая данные о посещаемости, заработной плате и типе контракта.",
    manual_parameters=[
        openapi.Parameter(
            name="staff_pin",
            in_=openapi.IN_PATH,
            type=openapi.TYPE_STRING,
            required=True,
            description="Уникальный идентификатор сотрудника (PIN)",
        ),
        openapi.Parameter(
            name="start_date",
            in_=openapi.IN_QUERY,
            type=openapi.TYPE_STRING,
            required=False,
            description="Дата начала периода для фильтрации данных о посещаемости (формат: YYYY-MM-DD)",
        ),
        openapi.Parameter(
            name="end_date",
            in_=openapi.IN_QUERY,
            type=openapi.TYPE_STRING,
            required=False,
            description="Дата окончания периода для фильтрации данных о посещаемости (формат: YYYY-MM-DD)",
        ),
    ],
    responses={
        200: openapi.Response(
            description="Данные сотрудника успешно получены",
            schema=openapi.Schema(
                type=openapi.TYPE_OBJECT,
                properties={
                    "name": openapi.Schema(
                        type=openapi.TYPE_STRING,
                        description="Имя сотрудника",
                    ),
                    "surname": openapi.Schema(
                        type=openapi.TYPE_STRING,
                        description="Фамилия сотрудника",
                    ),
                    "positions": openapi.Schema(
                        type=openapi.TYPE_ARRAY,
                        items=openapi.Schema(type=openapi.TYPE_STRING),
                        description="Список должностей сотрудника",
                    ),
                    "avatar": openapi.Schema(
                        type=openapi.TYPE_STRING,
                        format=openapi.FORMAT_URI,
                        nullable=True,
                        description="URL аватара сотрудника",
                    ),
                    "department": openapi.Schema(
                        type=openapi.TYPE_STRING,
                        description="Отдел, к которому относится сотрудник",
                    ),
                    "department_id": openapi.Schema(
                        type=openapi.TYPE_NUMBER,
                        description="Id отдела",
                    ),
                    "attendance": openapi.Schema(
                        type=openapi.TYPE_OBJECT,
                        additional_properties=openapi.Schema(
                            type=openapi.TYPE_OBJECT,
                            description="Данные о посещаемости",
                        ),
                    ),
                    "percent_for_period": openapi.Schema(
                        type=openapi.TYPE_NUMBER,
                        format=openapi.FORMAT_FLOAT,
                        description="Общий процент работы за указанный период",
                    ),
                    "salary": openapi.Schema(
                        type=openapi.TYPE_NUMBER,
                        format=openapi.FORMAT_FLOAT,
                        nullable=True,
                        description="Общая заработная плата сотрудника",
                    ),
                    "contract_type": openapi.Schema(
                        type=openapi.TYPE_STRING,
                        description="Тип контракта сотрудника",
                    ),
                },
            ),
        ),
        400: "Неверный запрос, дата начала не может быть позже даты окончания",
        404: "Сотрудник не найден",
    },
)
@api_view(["GET"])
@permission_classes([permissions.IsAuthenticatedOrAPIKey])
def staff_detail(request, staff_pin):
    """
    **Получить информацию о сотруднике**

    Данный метод возвращает подробную информацию о сотруднике, включая данные о посещаемости, заработной плате и типе контракта за указанный период.

    ### Args:
        - **request (HttpRequest)**: Запрос, содержащий параметры запроса.
        - **staff_pin (str)**: Уникальный идентификатор сотрудника (PIN).

    ### Returns:
        - **Response**: Ответ с данными сотрудника или сообщением об ошибке.

    ### Raises:
        - **ValueError**: Если start_date больше end_date.
    """

    logger.info(f"Request received for staff details with PIN {staff_pin}")

    staff = get_cache(
        f"staff_{staff_pin}", query=lambda: fetch_staff_data(staff_pin), timeout=1 * 10
    )

    if staff is None:
        logger.warning(f"Staff with PIN {staff_pin} not found")
        return Response(status=status.HTTP_404_NOT_FOUND)

    start_date, end_date = get_date_range(request)
    logger.debug(f"Retrieved date range: start_date={start_date}, end_date={end_date}")

    if start_date > end_date:
        logger.warning(
            f"Invalid date range: start_date {start_date} is greater than end_date {end_date}"
        )
        return Response(
            data={"error": "start_date cannot be greater than end_date"},
            status=status.HTTP_400_BAD_REQUEST,
        )

    cache_key = f"staff_detail_{staff_pin}_{start_date}_{end_date}"
    logger.debug(f"Generated cache key: {cache_key}")

    data = get_cache(
        cache_key,
        query=lambda: get_staff_detail(staff, start_date, end_date),
        timeout=1 * 1 * 30,
    )

    logger.info(f"Returning staff details for PIN {staff_pin}")
    return Response(data, status=status.HTTP_200_OK)


def fetch_staff_data(staff_pin):
    """Получение данных о сотруднике из базы данных.
    Args:
        staff_pin (str): Уникальный идентификатор сотрудника (PIN).
    Returns:
        models.Staff: Объект сотрудника.
        None: Если сотрудник не найден.
    """
    try:
        return models.Staff.objects.get(pin=staff_pin)
    except models.Staff.DoesNotExist:
        return None


def get_date_range(request):
    """
    Получение диапазона дат из параметров запроса.

    Если даты не указаны, используется период последних 7 дней.

    Args:
        request (HttpRequest): Запрос с параметрами.

    Returns:
        tuple: Кортеж с датами начала и окончания периода (datetime.date).
    """
    end_date_str = request.query_params.get(
        "end_date", timezone.now().strftime("%Y-%m-%d")
    )
    start_date_str = request.query_params.get(
        "start_date", (timezone.now() - datetime.timedelta(days=7)).strftime("%Y-%m-%d")
    )

    end_date = datetime.datetime.strptime(end_date_str, "%Y-%m-%d").date()
    start_date = datetime.datetime.strptime(start_date_str, "%Y-%m-%d").date()

    return start_date, end_date


def get_staff_detail(staff, start_date, end_date):
    """
    Получение подробной информации о сотруднике за указанный период.

    Включает данные о посещаемости, процент присутствия, заработную плату и тип контракта.

    Args:
        staff (Staff): Объект сотрудника.
        start_date (datetime.date): Дата начала периода.
        end_date (datetime.date): Дата окончания периода.

    Returns:
        dict: Словарь с данными сотрудника.
    """
    logger.info(f"Получение деталей сотрудника {staff.name} (PIN: {staff.pin})")
    logger.debug(f"Запрошенный диапазон дат: {start_date} до {end_date}")

    attendance_qs = models.StaffAttendance.objects.filter(
        staff=staff,
        date_at__range=[
            start_date + datetime.timedelta(days=1),
            end_date + datetime.timedelta(days=1),
        ],
    )

    lesson_qs = models.LessonAttendance.objects.filter(
        staff=staff,
        date_at__range=[start_date, end_date],
    )

    combined_attendance = {}
    for record in attendance_qs:
        date_key = record.date_at - datetime.timedelta(days=1)
        if date_key not in combined_attendance:
            combined_attendance[date_key] = {
                "first_in": record.first_in,
                "last_out": record.last_out,
            }
        else:
            combined_attendance[date_key]["first_in"] = (
                min(combined_attendance[date_key]["first_in"], record.first_in)
                if combined_attendance[date_key]["first_in"]
                else record.first_in
            )
            combined_attendance[date_key]["last_out"] = (
                max(combined_attendance[date_key]["last_out"], record.last_out)
                if combined_attendance[date_key]["last_out"]
                else record.last_out
            )

    for record in lesson_qs:
        date_key = record.date_at
        if date_key not in combined_attendance:
            combined_attendance[date_key] = {
                "first_in": record.first_in,
                "last_out": record.last_out,
            }
        else:
            combined_attendance[date_key]["first_in"] = (
                min(combined_attendance[date_key]["first_in"], record.first_in)
                if combined_attendance[date_key]["first_in"]
                else record.first_in
            )
            combined_attendance[date_key]["last_out"] = (
                max(combined_attendance[date_key]["last_out"], record.last_out)
                if combined_attendance[date_key]["last_out"]
                else record.last_out
            )

    logger.debug(f"Объединенные данные посещаемости: {combined_attendance}")

    holidays = models.PublicHoliday.objects.filter(
        date__range=[start_date, end_date]
    ).values_list("date", "is_working_day")
    logger.debug(f"Государственные праздники в периоде: {len(holidays)}")

    holiday_dict = dict(holidays)
    attendance_data = {}
    total_minutes_for_period = 0
    total_days_with_data = 0
    percent_for_period = 0

    remote_work_qs = models.RemoteWork.objects.filter(staff=staff).filter(
        Q(permanent_remote=True) | Q(start_date__lte=end_date, end_date__gte=start_date)
    )
    logger.debug(f"Получено периодов дистанционной работы: {remote_work_qs.count()}")

    absent_reason_qs = models.AbsentReason.objects.filter(
        staff=staff, start_date__lte=end_date, end_date__gte=start_date
    )
    logger.debug(f"Получено причин отсутствия: {absent_reason_qs.count()}")

    dates = []

    if attendance_qs.exists():
        attendance_dates = [
            attendance.date_at - datetime.timedelta(days=1)
            for attendance in attendance_qs
        ]
        dates.extend(attendance_dates)
    else:
        attendance_dates = []

    if remote_work_qs.exists():
        remote_dates = []
        for remote_work in remote_work_qs:
            if remote_work.permanent_remote:
                remote_dates.extend(attendance_dates)
            else:
                remote_start = max(remote_work.start_date, start_date)
                remote_end = min(remote_work.end_date, end_date)
                remote_dates.extend(
                    [
                        remote_start + datetime.timedelta(days=x)
                        for x in range((remote_end - remote_start).days + 1)
                    ]
                )
        dates.extend(remote_dates)
    else:
        remote_dates = []

    if absent_reason_qs.exists():
        absent_dates = []
        for absent_reason in absent_reason_qs:
            absent_start = max(absent_reason.start_date, start_date)
            absent_end = min(absent_reason.end_date, end_date)
            absent_dates.extend(
                [
                    absent_start + datetime.timedelta(days=x)
                    for x in range((absent_end - absent_start).days + 1)
                ]
            )
        dates.extend(absent_dates)
    else:
        absent_dates = []

    if not dates:
        logger.warning(
            "Нет данных о посещаемости, дистанционной работе или причинах отсутствия за указанный период."
        )
        staff_detail = {
            "name": staff.name,
            "surname": staff.surname if staff.surname != "Нет фамилии" else "",
            "positions": [position.name for position in staff.positions.all()],
            "avatar": (
                staff.avatar.url if staff.avatar else "/media/images/no-avatar.png"
            ),
            "department": staff.department.name if staff.department else "N/A",
            "department_id": staff.department.id if staff.department else "N/A",
            "attendance": {},
            "percent_for_period": 0.0,
            "contract_type": None,
            "salary": None,
        }
        return staff_detail

    min_date = max(min(dates), start_date)
    max_date = min(max(dates), end_date)
    logger.debug(f"Фактический диапазон дат с данными: {min_date} до {max_date}")

    start_date = min_date
    end_date = max_date

    date_set = set(dates)
    logger.debug(f"Общее количество уникальных дат с данными: {len(date_set)}")

    num_days = len(date_set)
    cost_per_day = 100 / num_days
    logger.debug(
        f"Количество дней с данными: {num_days}, стоимость дня: {cost_per_day}"
    )

    average_attendance = get_average_attendance_for_period(staff, start_date, end_date)
    logger.debug(f"Средняя посещаемость за период: {average_attendance}")

    K_adj = 1.25
    penalty_rate = (100 / average_attendance) * K_adj
    logger.debug(f"Расчет штрафного коэффициента: {penalty_rate}")

    salary_qs = models.Salary.objects.filter(staff=staff).first()
    contract_type = salary_qs.contract_type if salary_qs else "full_time"
    total_minutes_expected_per_day = get_expected_minutes_per_day(contract_type)
    logger.debug(
        f"Тип контракта: {contract_type}, ожидаемые минуты в день: {total_minutes_expected_per_day}"
    )

    for event_date in sorted(date_set):
        logger.debug(f"Обработка даты: {event_date}")

        attendance = combined_attendance.get(event_date)
        (
            attendance_record,
            total_minutes_for_period,
            total_days_with_data,
            percent_for_period,
        ) = process_attendance(
            attendance,
            event_date,
            start_date,
            end_date,
            holiday_dict,
            total_minutes_expected_per_day,
            cost_per_day,
            penalty_rate,
            total_minutes_for_period,
            total_days_with_data,
            percent_for_period,
            remote_work_qs,
            absent_reason_qs,
        )

        if attendance_record:
            attendance_data[event_date.strftime("%d-%m-%Y")] = attendance_record
            logger.debug(
                f"Добавлена запись посещаемости для {event_date}: {attendance_record}"
            )

    if total_days_with_data > 0:
        percent_for_period /= total_days_with_data
        percent_for_period = max(percent_for_period, 0)
        logger.debug(f"Итоговый процент за период: {percent_for_period}")
    else:
        percent_for_period = 0.0
        logger.debug("Нет рабочих дней для расчета процента за период.")

    avatar_url = staff.avatar.url if staff.avatar else "/media/images/no-avatar.png"
    logger.debug(f"URL аватара: {avatar_url}")

    staff_detail = {
        "name": staff.name,
        "surname": staff.surname if staff.surname != "Нет фамилии" else "",
        "positions": [position.name for position in staff.positions.all()],
        "avatar": avatar_url,
        "department": staff.department.name if staff.department else "N/A",
        "department_id": staff.department.id if staff.department else "N/A",
        "attendance": attendance_data,
        "percent_for_period": round(percent_for_period, 2),
        "contract_type": salary_qs.contract_type if salary_qs else None,
        "salary": salary_qs.total_salary if salary_qs else None,
    }

    logger.info(
        f"Генерация деталей сотрудника завершена для {staff.name} (PIN: {staff.pin})"
    )
    return staff_detail


def get_average_attendance_for_period(staff, start_date, end_date):
    """
    Расчет среднего процента присутствия за предыдущий аналогичный период.

    Args:
        staff (Staff): Объект сотрудника.
        start_date (datetime.date): Дата начала текущего периода.
        end_date (datetime.date): Дата окончания текущего периода.

    Returns:
        float: Средний процент присутствия за предыдущий период.
    """
    logger.info(
        f"Calculating average attendance for staff {staff.name} (PIN: {staff.pin}) from {start_date} to {end_date}"
    )

    previous_start_date = start_date - datetime.timedelta(days=30)
    previous_end_date = end_date - datetime.timedelta(days=30)
    logger.debug(f"Previous period range: {previous_start_date} to {previous_end_date}")

    previous_attendance_qs = models.StaffAttendance.objects.filter(
        staff=staff, date_at__range=[previous_start_date, previous_end_date]
    )
    logger.debug(
        f"Retrieved {previous_attendance_qs.count()} attendance records for previous period"
    )

    if not previous_attendance_qs.exists():
        logger.warning(
            "No attendance records found for the previous period. Returning default average attendance of 85.0%"
        )
        return 85.0

    total_minutes = 0
    total_days = 0

    for attendance in previous_attendance_qs:
        first_in = attendance.first_in
        last_out = attendance.last_out

        if first_in and last_out:
            minutes_present = (last_out - first_in).total_seconds() / 60
            total_minutes += minutes_present
            total_days += 1
            logger.debug(
                f"Processed attendance for {attendance.date_at}: {minutes_present} minutes present"
            )

    if total_days == 0:
        logger.warning(
            "No complete attendance days found for the previous period. Returning default average attendance of 85.0%"
        )
        return 85.0

    average_attendance = (total_minutes / (total_days * 8 * 60)) * 100
    logger.info(
        f"Calculated average attendance for previous period: {average_attendance}%"
    )
    return average_attendance


def get_expected_minutes_per_day(contract_type):
    """
    Получение ожидаемого количества рабочих минут в день на основе типа контракта.

    Args:
        contract_type (str): Тип контракта сотрудника.

    Returns:
        int: Ожидаемые минуты в день.
    """
    if contract_type in ["part_time", "gph"]:
        return 4 * 60
    return 8 * 60


def process_attendance(
    attendance,
    event_date,
    start_date,
    end_date,
    holiday_dict,
    total_minutes_expected_per_day,
    cost_per_day,
    penalty_rate,
    total_minutes_for_period,
    total_days_with_data,
    percent_for_period,
    remote_work_qs,
    absent_reason_qs,
):
    """
    Обработка данных о посещаемости для конкретной даты с учетом новых требований.

    Args:
        attendance (StaffAttendance): Запись о посещаемости за дату, если есть.
        event_date (datetime.date): Дата, которую обрабатываем.
        start_date (datetime.date): Дата начала периода.
        end_date (datetime.date): Дата окончания периода.
        holiday_dict (dict): Словарь с информацией о праздничных днях.
        total_minutes_expected_per_day (int): Ожидаемое количество минут работы в день.
        cost_per_day (float): Стоимость одного дня в процентах.
        penalty_rate (float): Штрафной коэффициент за отсутствие.
        total_minutes_for_period (float): Общее количество минут за период.
        total_days_with_data (int): Общее количество дней с данными.
        percent_for_period (float): Процент рабочего времени за период.
        remote_work_qs (QuerySet): QuerySet с периодами дистанционной работы сотрудника.
        absent_reason_qs (QuerySet): QuerySet с причинами отсутствия сотрудника.

    Returns:
        tuple: Кортеж, содержащий:
            - attendance_record (dict): Обработанные данные о посещаемости за дату.
            - total_minutes_for_period (float): Обновленное общее количество минут за период.
            - total_days_with_data (int): Обновленное количество дней с данными.
            - percent_for_period (float): Обновленный процент рабочего времени за период.
    """
    logger.info(f"Обработка посещаемости за дату {event_date}")

    if not (start_date <= event_date <= end_date):
        logger.warning(
            f"Дата события {event_date} вне указанного диапазона {start_date} до {end_date}"
        )
        return None, total_minutes_for_period, total_days_with_data, percent_for_period

    is_off_day = check_off_day(event_date, holiday_dict)
    logger.debug(f"Является ли выходным днем: {is_off_day} для даты {event_date}")

    absent_reason = absent_reason_qs.filter(
        start_date__lte=event_date, end_date__gte=event_date
    ).first()

    first_in = attendance.get("first_in") if attendance else None
    last_out = attendance.get("last_out") if attendance else None

    if is_off_day:
        if first_in and last_out:
            total_minutes_worked = (last_out - first_in).total_seconds() / 60
            percent_day = (total_minutes_worked / total_minutes_expected_per_day) * 100
            logger.info(
                f"Сотрудник работал в выходной день {event_date}. Данные отображаются, но не влияют на расчеты."
            )
        else:
            total_minutes_worked = 0
            percent_day = 0
            logger.info(
                f"Выходной день {event_date} без данных о посещаемости. Пропускаем."
            )

        attendance_record = {
            "first_in": (
                first_in.astimezone(timezone.get_current_timezone())
                if first_in
                else None
            ),
            "last_out": (
                last_out.astimezone(timezone.get_current_timezone())
                if last_out
                else None
            ),
            "percent_day": round(percent_day, 2),
            "total_minutes": round(total_minutes_worked, 2),
            "is_weekend": True,
            "is_remote_work": False,
            "is_absent_approved": False,
            "absent_reason": None,
        }
        return (
            attendance_record,
            total_minutes_for_period,
            total_days_with_data,
            percent_for_period,
        )

    is_remote_work = remote_work_qs.filter(
        Q(permanent_remote=True)
        | Q(start_date__lte=event_date, end_date__gte=event_date)
    ).exists()

    is_absent_approved = False
    absent_reason_display = None

    if is_remote_work:
        percent_day = 100.0
        total_minutes_worked = total_minutes_expected_per_day
        total_minutes_for_period += total_minutes_worked
        total_days_with_data += 1
        percent_for_period += percent_day
        logger.info(f"{event_date} отмечен как день дистанционной работы.")
    elif absent_reason:
        is_absent_approved = absent_reason.approved
        absent_reason_display = absent_reason.get_reason_display()
        if is_absent_approved:
            logger.info(
                f"{event_date} утвержденная причина отсутствия: {absent_reason_display}."
            )
            attendance_record = {
                "first_in": (
                    first_in.astimezone(timezone.get_current_timezone())
                    if first_in
                    else None
                ),
                "last_out": (
                    last_out.astimezone(timezone.get_current_timezone())
                    if last_out
                    else None
                ),
                "percent_day": 0,
                "total_minutes": 0,
                "is_weekend": False,
                "is_remote_work": False,
                "is_absent_approved": True,
                "absent_reason": absent_reason_display,
            }
            return (
                attendance_record,
                total_minutes_for_period,
                total_days_with_data,
                percent_for_period,
            )
        else:
            percent_day = 0
            total_minutes_worked = 0
            total_days_with_data += 1
            penalty = penalty_rate * cost_per_day
            percent_for_period -= penalty
            logger.warning(
                f"{event_date} неутвержденная причина отсутствия: {absent_reason_display}. Применяется штраф {penalty}%."
            )
    else:
        if first_in and last_out:
            total_minutes_worked = (last_out - first_in).total_seconds() / 60
            percent_day = (total_minutes_worked / total_minutes_expected_per_day) * 100
            total_minutes_for_period += total_minutes_worked
            total_days_with_data += 1
            percent_for_period += percent_day
            logger.debug(
                f"Отработано минут: {total_minutes_worked}, Процент дня: {percent_day}"
            )
        else:
            percent_day = 0
            total_minutes_worked = 0
            total_days_with_data += 1
            penalty = penalty_rate * cost_per_day
            percent_for_period -= penalty
            logger.warning(
                f"Нет записей о посещаемости за дату {event_date}. Применяется штраф {penalty}%."
            )

    attendance_record = {
        "first_in": (
            first_in.astimezone(timezone.get_current_timezone()) if first_in else None
        ),
        "last_out": (
            last_out.astimezone(timezone.get_current_timezone()) if last_out else None
        ),
        "percent_day": round(percent_day, 2),
        "total_minutes": round(total_minutes_worked, 2),
        "is_weekend": is_off_day,
        "is_remote_work": is_remote_work,
        "is_absent_approved": is_absent_approved,
        "absent_reason": absent_reason_display,
    }
    logger.info(
        f"Обработана запись посещаемости за дату {event_date}: {attendance_record}"
    )

    return (
        attendance_record,
        total_minutes_for_period,
        total_days_with_data,
        percent_for_period,
    )


def check_off_day(event_date, holiday_dict):
    """
    Проверка, является ли дата выходным или праздничным днем.

    Args:
        event_date (datetime.date): Дата для проверки.
        holiday_dict (dict): Словарь с информацией о праздничных днях.

    Returns:
        bool: True, если день является выходным или праздничным, иначе False.
    """
    is_weekend = event_date.weekday() >= 5
    is_holiday = event_date in holiday_dict
    return (is_weekend and event_date not in holiday_dict) or (
        is_holiday and not holiday_dict[event_date]
    )


def update_percent_for_period(
    percent_for_period,
    percent_day,
    is_off_day,
    total_minutes_worked,
    cost_per_day,
    penalty_rate,
):
    """
    Обновление накопленного процента за период на основе ежедневной посещаемости.

    Args:
        percent_for_period (float): Текущий накопленный процент.
        percent_day (float): Процент присутствия за день.
        is_off_day (bool): Является ли день выходным.
        total_minutes_worked (float): Отработано минут за день.
        cost_per_day (float): Стоимость одного дня в процентах.
        penalty_rate (float): Штрафной коэффициент за отсутствие.

    Returns:
        float: Обновленный процент за период.
    """
    logger.debug(
        f"Updating percent for period. Initial: {percent_for_period}%, "
        f"Day percent: {percent_day}%, Is off day: {is_off_day}, "
        f"Total minutes worked: {total_minutes_worked}, "
        f"Cost per day: {cost_per_day}%, Penalty rate: {penalty_rate}%"
    )

    if is_off_day and total_minutes_worked > 0:
        percent_for_period += percent_day * 1.5
        logger.info(f"Off day with work. Increasing percent by {percent_day * 1.5}%.")
    elif not is_off_day and total_minutes_worked == 0:
        penalty = penalty_rate * cost_per_day
        percent_for_period -= penalty
        logger.warning(f"Workday with no work. Decreasing percent by {penalty}%.")
    else:
        percent_for_period += percent_day
        logger.info(f"Regular day. Adding {percent_day}% to the period percent.")

    logger.debug(f"Updated percent for period: {percent_for_period}%")
    return percent_for_period


@api_view(["GET"])
@permission_classes([permissions.IsAuthenticatedOrAPIKey])
def check_lesson_task_status(request, task_id):
    """
    Проверка статуса задачи и получение lesson_id.
    """
    try:
        task_result = AsyncResult(task_id)

        if task_result.state == "PENDING":
            return Response(
                {
                    "status": "Pending",
                    "message": "Задача в очереди, ожидайте завершения",
                },
                status=status.HTTP_202_ACCEPTED,
            )

        elif task_result.state == "SUCCESS":
            result = task_result.result
            return Response(
                {"status": "Success", "lesson_ids": result.get("success_records", [])},
                status=status.HTTP_200_OK,
            )

        elif task_result.state == "FAILURE":
            return Response(
                {"status": "Failure", "error": str(task_result.info)},
                status=status.HTTP_500_INTERNAL_SERVER_ERROR,
            )

        else:
            return Response(
                {
                    "status": task_result.state,
                    "message": "Задача в процессе выполнения",
                },
                status=status.HTTP_200_OK,
            )

    except Exception as e:
        logger.error(f"Ошибка при проверке задачи: {str(e)}")
        return Response({"error": str(e)}, status=status.HTTP_500_INTERNAL_SERVER_ERROR)


@swagger_auto_schema(
    method="post",
    operation_summary="Создание записей посещаемости занятий",
    operation_description=(
        "Создаёт новые записи посещаемости для сотрудников на занятия. "
        "Каждая запись должна содержать обязательные параметры: "
        "`staff_pin`, `tutor_id`, `tutor`, `first_in`, `latitude`, `longitude`. "
        "`image` должен быть отправлен как отдельный файл в запросе."
    ),
    request_body=openapi.Schema(
        type=openapi.TYPE_OBJECT,
        required=["attendance_data", "image"],
        properties={
            "attendance_data": openapi.Schema(
                type=openapi.TYPE_ARRAY,
                items=openapi.Schema(
                    type=openapi.TYPE_OBJECT,
                    required=[
                        "staff_pin",
                        "tutor_id",
                        "tutor",
                        "first_in",
                        "latitude",
                        "longitude",
                    ],
                    properties={
                        "staff_pin": openapi.Schema(
                            type=openapi.TYPE_STRING,
                            description="PIN сотрудника",
                            example="s00260",
                        ),
                        "tutor_id": openapi.Schema(
                            type=openapi.TYPE_INTEGER,
                            description="ID преподавателя",
                            example=1,
                        ),
                        "tutor": openapi.Schema(
                            type=openapi.TYPE_STRING,
                            description="ФИО преподавателя",
                            example="Иванов И.И.",
                        ),
                        "first_in": openapi.Schema(
                            type=openapi.TYPE_STRING,
                            format=openapi.FORMAT_DATETIME,
                            description="Время начала занятия в формате ISO 8601",
                            example="2024-10-06T14:24:24+05:00",
                        ),
                        "latitude": openapi.Schema(
                            type=openapi.TYPE_NUMBER,
                            format=openapi.FORMAT_FLOAT,
                            description="Широта места проведения",
                            example=43.207674,
                        ),
                        "longitude": openapi.Schema(
                            type=openapi.TYPE_NUMBER,
                            format=openapi.FORMAT_FLOAT,
                            description="Долгота места проведения",
                            example=76.851377,
                        ),
                    },
                ),
            ),
            "image": openapi.Schema(
                type=openapi.TYPE_STRING,
                format=openapi.FORMAT_BINARY,
                description="Фотография сотрудника в бинарном формате.",
            ),
        },
    ),
    consumes=["multipart/form-data"],
    responses={
        202: openapi.Response(
            description="Задача по созданию записей принята в обработку",
            schema=openapi.Schema(
                type=openapi.TYPE_OBJECT,
                properties={
                    "message": openapi.Schema(
                        type=openapi.TYPE_STRING,
                        description="Сообщение об успешном запуске задачи",
                    ),
                    "task_id": openapi.Schema(
                        type=openapi.TYPE_STRING, description="ID задачи"
                    ),
                },
            ),
        ),
        400: openapi.Response(
            description="Неверные данные",
            schema=openapi.Schema(
                type=openapi.TYPE_OBJECT,
                properties={
                    "error": openapi.Schema(
                        type=openapi.TYPE_STRING, description="Описание ошибки"
                    ),
                },
            ),
        ),
        500: openapi.Response(
            description="Ошибка сервера",
            schema=openapi.Schema(
                type=openapi.TYPE_OBJECT,
                properties={
                    "error": openapi.Schema(
                        type=openapi.TYPE_STRING, description="Описание ошибки"
                    ),
                },
            ),
        ),
    },
)
@api_view(["POST"])
@permission_classes([permissions.IsAuthenticatedOrAPIKey])
def create_lesson_attendance(request):
    """
    Обрабатывает POST-запрос для создания записей посещаемости сотрудников на занятия.

    Функция принимает JSON-данные о посещаемости и файл с фотографией сотрудника, проверяет
    корректность данных и запускает асинхронную задачу Celery для сохранения данных и фотографии.

    Args:
        request (Request): Объект запроса, содержащий:
            - attendance_data (list): Список объектов с данными о посещаемости, каждый объект содержит:
                - staff_pin (str): PIN сотрудника.
                - tutor_id (int): ID преподавателя.
                - tutor (str): ФИО преподавателя.
                - first_in (str): Время начала занятия в формате ISO 8601.
                - latitude (float): Широта места проведения занятия.
                - longitude (float): Долгота места проведения занятия.
            - image (File): Файл с фотографией сотрудника.

    Returns:
        Response:
            - 202 Accepted: Задача по созданию записей принята в обработку.
            - 400 Bad Request: Если переданы некорректные данные или отсутствуют обязательные параметры.
            - 500 Internal Server Error: В случае возникновения ошибки на сервере.

    Raises:
        Exception: Любые исключения логируются, и сервер возвращает ответ с кодом 500.
    """
    ip_address = request.META.get("REMOTE_ADDR", "Неизвестный IP")
    domain = request.get_host()

    logger.info(
        f"Запрос получен от IP: {ip_address}, домен: {domain} Получен запрос: {request.method} {request.path} {request}"
    )
    logger.info(f"Заголовки запроса: {request.headers}")

    if request.body:
        try:
            if request.content_type == "application/json":
                logger.info("Тело запроса: содержит JSON данные")
            else:
                logger.info("Тело запроса содержит бинарные данные")
        except Exception as e:
            logger.error(
                f"Ошибка при декодировании тела запроса: {str(e)}, IP: {ip_address}, домен: {domain}"
            )

    try:
        attendance_data_raw = request.data.get("attendance_data")
        image_base64 = request.data.get("image")

        if not attendance_data_raw:
            logger.error(
                f"Отсутствуют данные о посещаемости, IP: {ip_address}, домен: {domain}"
            )
            return Response(
                {"error": "Attendance data is missing"},
                status=status.HTTP_400_BAD_REQUEST,
            )

        if isinstance(attendance_data_raw, list):
            attendance_data = attendance_data_raw
        elif isinstance(attendance_data_raw, (str, bytes)):
            attendance_data_raw = (
                attendance_data_raw.decode("utf-8")
                if isinstance(attendance_data_raw, bytes)
                else attendance_data_raw
            )
            attendance_data = json.loads(attendance_data_raw)
        else:
            attendance_data = []

        for record in attendance_data:
            required_fields = [
                "staff_pin",
                "tutor_id",
                "tutor",
                "first_in",
                "latitude",
                "longitude",
            ]
            if not all(record.get(field) for field in required_fields):
                logger.error(
                    f"Отсутствуют обязательные поля в записи: {record} IP: {ip_address}, домен: {domain}"
                )
                return Response(
                    {"error": "Missing required fields in record"},
                    status=status.HTTP_400_BAD_REQUEST,
                )

        image_content = None
        image_name = None

        if image_base64:
            logger.info("Получено изображение в формате Base64")
            try:
                image_content = base64.b64decode(image_base64)
                logger.info("Изображение успешно декодировано в байты")
            except Exception as e:
                logger.error("Ошибка декодирования Base64 изображения: %s", e)
                return Response(
                    {"error": "Invalid Base64 image format"},
                    status=status.HTTP_400_BAD_REQUEST,
                )
        elif request.FILES.get("image"):
            staff_image = request.FILES["image"]
            image_content = staff_image.read()
            logger.info("Изображение прочитано как бинарные данные")

        if not image_content:
            logger.error(f"Изображение отсутствует, IP: {ip_address}, домен: {domain}")
            return Response(
                {"error": "Image is missing"},
                status=status.HTTP_400_BAD_REQUEST,
            )

        task = tasks.process_lesson_attendance_batch.apply_async(
            args=[attendance_data, image_name, image_content]
        )
        logger.info(
            f"Задача успешно принята: ID задачи {task.id}, IP: {ip_address}, домен: {domain}"
        )

        return Response(
            {"message": "Task accepted", "task_id": task.id},
            status=status.HTTP_202_ACCEPTED,
        )

    except Exception as e:
        logger.error(
            f"Ошибка при запуске задачи: {str(e)}, IP: {ip_address}, домен: {domain}"
        )
        return Response(
            {"error": "Error with creating job"},
            status=status.HTTP_500_INTERNAL_SERVER_ERROR,
        )


@swagger_auto_schema(
    method="put",
    operation_summary="Обновление записи посещаемости занятия",
    operation_description="Обновляет существующую запись посещаемости занятия по её ID. Параметр `last_out` обязателен, так как он указывает время окончания занятия. Параметры `first_in`, `latitude` и `longitude` могут быть обновлены опционально.",
    manual_parameters=[
        openapi.Parameter(
            "id",
            openapi.IN_PATH,
            description="ID записи для обновления",
            type=openapi.TYPE_INTEGER,
            required=True,
        ),
    ],
    request_body=openapi.Schema(
        type=openapi.TYPE_OBJECT,
        required=["last_out"],
        properties={
            "first_in": openapi.Schema(
                type=openapi.TYPE_STRING,
                format=openapi.FORMAT_DATETIME,
                description="Время начала занятия в формате ISO 8601 с часовым поясом. Опционально",
                example="2024-09-16T17:28:24+05:00",
            ),
            "last_out": openapi.Schema(
                type=openapi.TYPE_STRING,
                format=openapi.FORMAT_DATETIME,
                description="Время окончания занятия в формате ISO 8601 с часовым поясом. Обязательно",
                example="2024-09-16T18:28:24+05:00",
            ),
            "latitude": openapi.Schema(
                type=openapi.TYPE_NUMBER,
                format=openapi.FORMAT_FLOAT,
                description="Широта места проведения. Опционально",
                example=43.222,
            ),
            "longitude": openapi.Schema(
                type=openapi.TYPE_NUMBER,
                format=openapi.FORMAT_FLOAT,
                description="Долгота места проведения. Опционально",
                example=76.851,
            ),
        },
    ),
    responses={
        200: openapi.Response(
            description="Запись успешно обновлена",
            schema=openapi.Schema(
                type=openapi.TYPE_OBJECT,
                properties={
                    "message": openapi.Schema(
                        type=openapi.TYPE_STRING,
                        description="Сообщение об успешном обновлении записи",
                    ),
                },
            ),
        ),
        400: openapi.Response(
            description="Неверные данные или отсутствует обязательный параметр `last_out`",
            schema=openapi.Schema(
                type=openapi.TYPE_OBJECT,
                properties={
                    "error": openapi.Schema(type=openapi.TYPE_STRING),
                },
            ),
        ),
        404: openapi.Response(
            description="Запись с указанным ID не найдена",
            schema=openapi.Schema(
                type=openapi.TYPE_OBJECT,
                properties={
                    "error": openapi.Schema(type=openapi.TYPE_STRING),
                },
            ),
        ),
        500: openapi.Response(
            description="Ошибка сервера",
            schema=openapi.Schema(
                type=openapi.TYPE_OBJECT,
                properties={
                    "error": openapi.Schema(type=openapi.TYPE_STRING),
                },
            ),
        ),
    },
)
@api_view(["PUT"])
@permission_classes([permissions.IsAuthenticatedOrAPIKey])
def update_lesson_attendance(request, id):
    """
    Обновление записи посещаемости занятия.

    Args:
        id (int): ID записи для обновления.
        request (Request): HTTP запрос, содержащий данные для обновления записи.

    Ожидаемые параметры:
        last_out (str): Время окончания занятия в формате ISO 8601 с часовым поясом (обязательно).
        first_in (str): Время начала занятия в формате ISO 8601 с часовым поясом (опционально).
        latitude (float): Широта места проведения (опционально).
        longitude (float): Долгота места проведения (опционально).

    Returns:
        Response: Возвращает сообщение об успешном обновлении записи.
    """
    try:
        lesson_attendance = get_object_or_404(models.LessonAttendance, id=id)

        first_in = request.data.get("first_in", lesson_attendance.first_in)
        last_out = request.data.get("last_out")
        latitude = request.data.get("latitude", lesson_attendance.latitude)
        longitude = request.data.get("longitude", lesson_attendance.longitude)

        if not last_out:
            return Response(
                {"error": "'last_out' is required for updating."},
                status=status.HTTP_400_BAD_REQUEST,
            )

        lesson_attendance.first_in = first_in
        lesson_attendance.last_out = last_out
        lesson_attendance.latitude = latitude
        lesson_attendance.longitude = longitude
        lesson_attendance.save()

        return Response(
            {
                "message": "LessonAttendance updated successfully",
                "lesson_id": lesson_attendance.id,
            },
            status=status.HTTP_200_OK,
        )

    except models.LessonAttendance.DoesNotExist:
        return Response(
            {"error": "LessonAttendance not found."}, status=status.HTTP_404_NOT_FOUND
        )
    except Exception as e:
        return Response({"error": str(e)}, status=status.HTTP_400_BAD_REQUEST)


@swagger_auto_schema(
    method="get",
    operation_summary="Посещаемость сотрудников по отделу",
    operation_description="Получить данные о посещаемости сотрудников по ID подразделения и его дочерним подразделениям за указанный период.",
    responses={
        200: openapi.Response(
            description="Успешный ответ",
            schema=openapi.Schema(
                type=openapi.TYPE_OBJECT,
                properties={
                    "count": openapi.Schema(
                        type=openapi.TYPE_INTEGER,
                        description="Общее количество записей",
                    ),
                    "next": openapi.Schema(
                        type=openapi.TYPE_STRING,
                        description="URL следующей страницы результатов",
                        nullable=True,
                    ),
                    "previous": openapi.Schema(
                        type=openapi.TYPE_STRING,
                        description="URL предыдущей страницы результатов",
                        nullable=True,
                    ),
                    "results": openapi.Schema(
                        type=openapi.TYPE_ARRAY,
                        items=openapi.Schema(
                            type=openapi.TYPE_OBJECT,
                            additional_properties=openapi.Schema(
                                type=openapi.TYPE_OBJECT,
                                properties={
                                    "department": openapi.Schema(
                                        type=openapi.TYPE_STRING,
                                        description="Название отдела сотрудника",
                                    ),
                                    "attendance": openapi.Schema(
                                        type=openapi.TYPE_ARRAY,
                                        items=openapi.Schema(
                                            type=openapi.TYPE_OBJECT,
                                            properties={
                                                "staff_fio": openapi.Schema(
                                                    type=openapi.TYPE_STRING,
                                                    description="ФИО сотрудника",
                                                ),
                                                "first_in": openapi.Schema(
                                                    type=openapi.TYPE_STRING,
                                                    format=openapi.FORMAT_DATETIME,
                                                    description="Время первого входа сотрудника",
                                                    nullable=True,
                                                ),
                                                "last_out": openapi.Schema(
                                                    type=openapi.TYPE_STRING,
                                                    format=openapi.FORMAT_DATETIME,
                                                    description="Время последнего выхода сотрудника",
                                                    nullable=True,
                                                ),
                                                "area_name": openapi.Schema(
                                                    type=openapi.TYPE_STRING,
                                                    description="Название зоны посещения",
                                                    nullable=True,
                                                ),
                                                "remote_work": openapi.Schema(
                                                    type=openapi.TYPE_BOOLEAN,
                                                    description="Удаленная работа",
                                                ),
                                                "absence_reason": openapi.Schema(
                                                    type=openapi.TYPE_STRING,
                                                    description="Причина отсутствия",
                                                    nullable=True,
                                                ),
                                            },
                                        ),
                                    ),
                                },
                            ),
                        ),
                    ),
                },
            ),
        ),
        400: openapi.Response(
            description="Ошибка в запросе",
            schema=openapi.Schema(
                type=openapi.TYPE_OBJECT,
                properties={
                    "error": openapi.Schema(type=openapi.TYPE_STRING),
                },
            ),
        ),
        404: openapi.Response(
            description="Не найдено",
            schema=openapi.Schema(
                type=openapi.TYPE_OBJECT,
                properties={
                    "error": openapi.Schema(type=openapi.TYPE_STRING),
                },
            ),
        ),
        500: openapi.Response(
            description="Ошибка сервера",
            schema=openapi.Schema(
                type=openapi.TYPE_OBJECT,
                properties={
                    "error": openapi.Schema(type=openapi.TYPE_STRING),
                },
            ),
        ),
    },
    manual_parameters=[
        openapi.Parameter(
            "end_date",
            openapi.IN_QUERY,
            description="Конечная дата периода в формате YYYY-MM-DD",
            type=openapi.TYPE_STRING,
            required=True,
        ),
        openapi.Parameter(
            "start_date",
            openapi.IN_QUERY,
            description="Начальная дата периода в формате YYYY-MM-DD",
            type=openapi.TYPE_STRING,
            required=True,
        ),
        openapi.Parameter(
            "page",
            openapi.IN_QUERY,
            description="Номер страницы для пагинации",
            type=openapi.TYPE_INTEGER,
            required=False,
        ),
        openapi.Parameter(
            "page_size",
            openapi.IN_QUERY,
            description="Количество записей на странице (максимум 500)",
            type=openapi.TYPE_INTEGER,
            required=False,
        ),
    ],
)
@api_view(["GET"])
@permission_classes([AllowAny])
def staff_detail_by_department_id(request, department_id):
    """
    Получить данные о посещаемости сотрудников по ID подразделения.

    Этот эндпоинт возвращает данные о посещаемости сотрудников для указанного подразделения и его дочерних подразделений за указанный период.

    Параметры запроса:
    - end_date: Конечная дата периода в формате YYYY-MM-DD.
    - start_date: Начальная дата периода в формате YYYY-MM-DD.
    - page: Номер страницы для пагинации (по умолчанию 1).
    - page_size: Количество записей на странице (максимум 500).

    Возвращаемые данные:
    - count: Общее количество записей.
    - next: URL следующей страницы результатов.
    - previous: URL предыдущей страницы результатов.
    - results: Список посещаемости сотрудников, сгруппированных по датам и по каждому сотруднику.

    Пример ответа:
    {
        "count": 1,
        "next": null,
        "previous": null,
        "results": [
            {
                "2024-10-29": {
                    "department": "Test",
                    "attendance": [
                        {
                            "staff_fio": "Иванов Иван",
                            "first_in": "2024-10-29T08:00:00+05:00",
                            "last_out": "2024-10-29T17:00:00+05:00",
                            "area_name": "Улица примерочная 1",
                            "remote_work": false,
                            "absence_reason": null
                        },
                        {
                            "staff_fio": "Петров Петр",
                            "first_in": "2024-10-29T09:15:00+05:00",
                            "last_out": "2024-10-29T16:45:00+05:00",
                            "area_name": "Проспект примеров 7",
                            "remote_work": true,
                            "absence_reason": "business_trip"
                        }
                    ]
                }
            },
            ...
        ]
    }

    Возможные ошибки:
    - 400: Не указаны параметры начала или конца периода.
    - 404: Подразделение не найдено или данные о посещаемости не найдены.
    - 500: Внутренняя ошибка сервера.
    """
    logger.info(
        f"Request received for staff attendance by department ID {department_id}"
    )

    try:
        end_date_str = request.query_params.get("end_date")
        start_date_str = request.query_params.get("start_date")
        page = request.query_params.get("page", 1)

        if not end_date_str or not start_date_str:
            logger.warning("Missing start_date or end_date in request parameters")
            return Response(
                status=status.HTTP_400_BAD_REQUEST,
                data={"error": "Не указаны параметры начала или конца периода"},
            )

        try:
            start_date = datetime.datetime.strptime(start_date_str, "%Y-%m-%d").date()
            end_date = datetime.datetime.strptime(end_date_str, "%Y-%m-%d").date()
            logger.info(
                f"Parsed date range: start_date={start_date}, end_date={end_date}"
            )
        except ValueError as ve:
            logger.warning(f"Invalid date format {ve}")
            return Response(
                status=status.HTTP_400_BAD_REQUEST,
                data={"error": "Неверный формат даты. Используйте YYYY-MM-DD."},
            )

        if start_date > end_date:
            logger.warning("Start date is greater than end date")
            return Response(
                status=status.HTTP_400_BAD_REQUEST,
                data={"error": "Дата начала не может быть больше даты конца"},
            )

        try:
            department = models.ChildDepartment.objects.get(id=department_id)
            logger.info(f"Department found: {department.name} (ID: {department_id})")
        except models.ChildDepartment.DoesNotExist:
            logger.warning(f"Department with ID {department_id} not found")
            return Response(
                status=status.HTTP_404_NOT_FOUND,
                data={"error": "Подразделение не найдено"},
            )

        def get_all_child_department_ids(department_id):
            """
            Uses a recursive CTE to get all child departments via an SQL query.

            Args:
                department_id (str): ID of the parent department.

            Returns:
                list: List of IDs of all child departments, including the given ID.
            """
            query = """
            WITH RECURSIVE childdepartment_cte AS (
                SELECT id, parent_id
                FROM monitoring_app_childdepartment
                WHERE id = %s
                UNION ALL
                SELECT cd.id, cd.parent_id
                FROM monitoring_app_childdepartment cd
                JOIN childdepartment_cte cte ON cd.parent_id = cte.id
            )
            SELECT id FROM childdepartment_cte;
            """
            with connection.cursor() as cursor:
                cursor.execute(query, [department_id])
                result = cursor.fetchall()
            return [row[0] for row in result]

        department_ids = get_all_child_department_ids(department_id)
        logger.info(f"Departments for ID {department_id}: {department_ids}")

        cache_key = (
            f"staff_detail_{department_id}_{start_date_str}_{end_date_str}_page_{page}"
        )
        logger.info(f"Generated cache key: {cache_key}")

        def daterange(start_date, end_date):
            for n in range(int((end_date - start_date).days) + 1):
                yield start_date + datetime.timedelta(n)

        def query():
            logger.info("Querying staff attendance data")

            staff_objects = models.Staff.objects.filter(
                department_id__in=department_ids
            ).select_related("department")

            staff_dict = {staff.id: staff for staff in staff_objects}
            staff_ids = list(staff_dict.keys())

            staff_attendance_qs = (
                models.StaffAttendance.objects.filter(
                    staff_id__in=staff_ids,
                    date_at__range=(start_date, end_date),
                )
                .select_related("staff__department")
                .values("staff_id", "date_at", "first_in", "last_out", "area_name_in")
            )

            lesson_attendance_qs = (
                models.LessonAttendance.objects.filter(
                    staff_id__in=staff_ids,
                    date_at__range=(start_date, end_date),
                )
                .select_related("staff__department")
                .values(
                    "staff_id",
                    "date_at",
                    "first_in",
                    "last_out",
                    "latitude",
                    "longitude",
                )
<<<<<<< HEAD
=======
            )

            absent_reasons_qs = (
                models.AbsentReason.objects.filter(
                    staff_id__in=staff_ids,
                    start_date__lte=end_date,
                    end_date__gte=start_date,
                )
                .select_related("staff")
                .values("staff_id", "reason", "start_date", "end_date")
            )
            logger.info(f"AbsentReason records fetched: {absent_reasons_qs.count()}")

            remote_works_qs = (
                models.RemoteWork.objects.filter(
                    Q(staff_id__in=staff_ids)
                    & (
                        Q(start_date__lte=end_date, end_date__gte=start_date)
                        | Q(permanent_remote=True)
                    )
                )
                .select_related("staff")
                .values("staff_id", "permanent_remote", "start_date", "end_date")
>>>>>>> 0aa888f9
            )
            logger.debug(f"RemoteWork records fetched: {remote_works_qs.count()}")

<<<<<<< HEAD
            absent_reasons_qs = (
                models.AbsentReason.objects.filter(
                    staff_id__in=staff_ids,
                    start_date__lte=end_date,
                    end_date__gte=start_date,
                )
                .select_related("staff")
                .values("staff_id", "reason", "start_date", "end_date")
            )
            logger.info(f"AbsentReason records fetched: {absent_reasons_qs.count()}")

            remote_works_qs = (
                models.RemoteWork.objects.filter(
                    Q(staff_id__in=staff_ids)
                    & (
                        Q(start_date__lte=end_date, end_date__gte=start_date)
                        | Q(permanent_remote=True)
                    )
                )
                .select_related("staff")
                .values("staff_id", "permanent_remote", "start_date", "end_date")
            )
            logger.debug(f"RemoteWork records fetched: {remote_works_qs.count()}")

            class_locations = list(models.ClassLocation.objects.all())

            location_searcher = utils.LocationSearcher(
                [
                    {
                        "latitude": loc.latitude,
                        "longitude": loc.longitude,
                        "name": loc.name,
                    }
                    for loc in class_locations
                ]
            )

            staff_attendance_map = defaultdict(lambda: defaultdict(list))
            for sa in staff_attendance_qs:
                date_key = (sa["date_at"] - datetime.timedelta(days=1)).strftime(
                    "%Y-%m-%d"
                )
                staff_attendance_map[sa["staff_id"]][date_key].append(sa)

            lesson_attendance_map = defaultdict(lambda: defaultdict(list))
            for la in lesson_attendance_qs:
                date_key = la["date_at"].strftime("%Y-%m-%d")
                lesson_attendance_map[la["staff_id"]][date_key].append(la)

            absence_map = defaultdict(lambda: defaultdict(list))
            for ar in absent_reasons_qs:
                ar_start = max(ar["start_date"], start_date)
                ar_end = min(ar["end_date"], end_date)
                for single_date in daterange(ar_start, ar_end):
                    date_key = single_date.strftime("%Y-%m-%d")
                    absence_map[ar["staff_id"]][date_key].append(ar["reason"])

            remote_work_map = defaultdict(lambda: defaultdict(bool))
            for rw in remote_works_qs:
                if rw["permanent_remote"]:
                    rw_start = start_date
                    rw_end = end_date
                else:
                    rw_start = max(rw["start_date"], start_date)
                    rw_end = min(rw["end_date"], end_date)
                for single_date in daterange(rw_start, rw_end):
                    date_key = single_date.strftime("%Y-%m-%d")
                    remote_work_map[rw["staff_id"]][date_key] = True

            results = []

            for single_date in daterange(start_date, end_date):
                date_key = single_date.strftime("%Y-%m-%d")

                department_attendance_map = defaultdict(list)

=======
            class_locations = list(models.ClassLocation.objects.all())

            location_searcher = utils.LocationSearcher(
                [
                    {
                        "latitude": loc.latitude,
                        "longitude": loc.longitude,
                        "name": loc.name,
                    }
                    for loc in class_locations
                ]
            )

            staff_attendance_map = defaultdict(lambda: defaultdict(list))
            for sa in staff_attendance_qs:
                date_key = (sa["date_at"] - datetime.timedelta(days=1)).strftime(
                    "%Y-%m-%d"
                )
                staff_attendance_map[sa["staff_id"]][date_key].append(sa)

            lesson_attendance_map = defaultdict(lambda: defaultdict(list))
            for la in lesson_attendance_qs:
                date_key = la["date_at"].strftime("%Y-%m-%d")
                lesson_attendance_map[la["staff_id"]][date_key].append(la)

            absence_map = defaultdict(lambda: defaultdict(list))
            for ar in absent_reasons_qs:
                ar_start = max(ar["start_date"], start_date)
                ar_end = min(ar["end_date"], end_date)
                for single_date in daterange(ar_start, ar_end):
                    date_key = single_date.strftime("%Y-%m-%d")
                    absence_map[ar["staff_id"]][date_key].append(ar["reason"])

            remote_work_map = defaultdict(lambda: defaultdict(bool))
            for rw in remote_works_qs:
                if rw["permanent_remote"]:
                    rw_start = start_date
                    rw_end = end_date
                else:
                    rw_start = max(rw["start_date"], start_date)
                    rw_end = min(rw["end_date"], end_date)
                for single_date in daterange(rw_start, rw_end):
                    date_key = single_date.strftime("%Y-%m-%d")
                    remote_work_map[rw["staff_id"]][date_key] = True

            results = []

            for single_date in daterange(start_date, end_date):
                date_key = single_date.strftime("%Y-%m-%d")

                department_attendance_map = defaultdict(list)

>>>>>>> 0aa888f9
                for staff_id, staff in staff_dict.items():
                    staff_fio = f"{staff.surname} {staff.name}"
                    department_name = (
                        staff.department.name
                        if staff.department
                        else "Unknown Department"
                    )

                    sa_records = staff_attendance_map.get(staff_id, {}).get(
                        date_key, []
                    )
                    la_records = lesson_attendance_map.get(staff_id, {}).get(
                        date_key, []
                    )

                    first_in = None
                    last_out = None
                    area_names = []

                    for sa in sa_records:
                        if sa["first_in"]:
                            sa_first_in = sa["first_in"].astimezone(
                                timezone.get_default_timezone()
<<<<<<< HEAD
                            )
                            if not first_in or sa_first_in < first_in:
                                first_in = sa_first_in
                        if sa["last_out"]:
                            sa_last_out = sa["last_out"].astimezone(
                                timezone.get_default_timezone()
                            )
=======
                            )
                            if not first_in or sa_first_in < first_in:
                                first_in = sa_first_in
                        if sa["last_out"]:
                            sa_last_out = sa["last_out"].astimezone(
                                timezone.get_default_timezone()
                            )
>>>>>>> 0aa888f9
                            if not last_out or sa_last_out > last_out:
                                last_out = sa_last_out
                        area_name = utils.AREA_ADDRESS_MAPPING.get(
                            sa["area_name_in"], "Unknown Area"
                        )
                        if area_name != "Unknown Area":
                            area_names.append(area_name)

                    for la in la_records:
                        if la["first_in"]:
                            la_first_in = la["first_in"].astimezone(
                                timezone.get_default_timezone()
                            )
                            if not first_in or la_first_in < first_in:
                                first_in = la_first_in
                        if la["last_out"]:
                            la_last_out = la["last_out"].astimezone(
                                timezone.get_default_timezone()
                            )
                            if not last_out or la_last_out > last_out:
                                last_out = la_last_out

                        closest_location_name = location_searcher.find_nearest(
                            la["latitude"], la["longitude"], radius=200
                        )
                        if closest_location_name != "Unknown Area":
                            area_names.append(closest_location_name)

                    area_name = area_names[0] if area_names else "Unknown Area"

                    remote_work = remote_work_map.get(staff_id, {}).get(date_key, False)
                    reasons = absence_map.get(staff_id, {}).get(date_key, [])
                    absence_reason = ", ".join(reasons) if reasons else None

                    attendance_entry = {
                        "staff_fio": staff_fio,
                        "first_in": first_in.isoformat() if first_in else None,
                        "last_out": last_out.isoformat() if last_out else None,
                        "area_name": area_name,
                        "remote_work": remote_work,
                        "absence_reason": absence_reason,
                    }

                    department_attendance_map[department_name].append(attendance_entry)

                for dept, attendance in department_attendance_map.items():
                    date_result = {
                        date_key: {"department": dept, "attendance": attendance}
                    }
                    results.append(date_result)

            paginator = StaffAttendancePagination()
            result_page = paginator.paginate_queryset(results, request)
            return paginator.get_paginated_response(result_page).data

        cached_data = get_cache(cache_key, query=query, timeout=1 * 60 * 60)
        logger.info("Returning cached or queried data")
        return Response(cached_data)

    except Exception as e:
        logger.error(f"Server error while processing request: {str(e)}")
        return Response(
            status=status.HTTP_500_INTERNAL_SERVER_ERROR,
            data={"error": str(e)},
        )


@swagger_auto_schema(
    method="post",
    operation_summary="Зарегистрировать нового пользователя (доступно только для администратора)",
    operation_description="Регистрирует нового пользователя в системе. Разрешено только для администратора.",
    request_body=openapi.Schema(
        type=openapi.TYPE_OBJECT,
        required=["username", "password"],
        properties={
            "username": openapi.Schema(
                type=openapi.TYPE_STRING,
                description="Желаемое имя для нового пользователя",
            ),
            "password": openapi.Schema(
                type=openapi.TYPE_STRING,
                description="Пароль для нового пользователя",
            ),
        },
    ),
    responses={
        201: openapi.Response(
            description="Created - Пользователь успешно зарегистрирован",
            schema=openapi.Schema(
                type=openapi.TYPE_OBJECT,
                properties={
                    "message": openapi.Schema(
                        type=openapi.TYPE_STRING,
                        description="Сообщение о результате регистрации",
                    )
                },
            ),
        ),
        400: openapi.Response(
            description="Bad Request - Ошибка в запросе",
            schema=openapi.Schema(
                type=openapi.TYPE_OBJECT,
                properties={
                    "message": openapi.Schema(
                        type=openapi.TYPE_STRING,
                        description="Описание ошибки запроса",
                    ),
                },
            ),
        ),
    },
)
@api_view(http_method_names=["POST"])
@permission_classes([IsAdminUser])
def user_register(request):
    """
    Регистрирует нового пользователя в системе. Разрешено только для администратора.

    Этот view ожидает запрос POST, содержащий в теле запроса следующие данные:
    - username (str): Желаемое имя для нового пользователя.
    - password (str): Пароль для нового пользователя.

    Возвращаемые данные:
    - status (int): HTTP статус код:
        - 201 Created: Если пользователь успешно зарегистрирован.
        - 400 Bad Request: Если имя пользователя или пароль отсутствуют, не соответствуют требованиям или имя пользователя уже занято.
    - message (str): Сообщение о результате регистрации.

    Возможные ошибки:
    - 400 Bad Request: Если имя пользователя или пароль отсутствуют, пароль не соответствует требованиям или имя пользователя уже занято.

    Исключения:
    - Стандартные исключения Django, если во время создания или сохранения пользователя возникают какие-либо ошибки.
    """

    logger.info("Received request to register a new user")

    username = request.data.get("username", None)
    password = request.data.get("password", None)

    if not username or not password:
        logger.warning("Username or password not provided")
        return Response(
            status=status.HTTP_400_BAD_REQUEST,
            data={"message": "Требуется юзернейм и пароль"},
        )

    if not utils.password_check(password):
        logger.warning("Password does not meet the requirements")
        return Response(
            status=status.HTTP_400_BAD_REQUEST,
            data={"message": "Пароль не прошел требования"},
        )

    try:
        user, created = User.objects.get_or_create(username=username)
        if not created:
            logger.warning(f"Username '{username}' is already taken")
            return Response(
                status=status.HTTP_400_BAD_REQUEST,
                data={"message": "Данный username уже занят"},
            )

        user.set_password(password)
        user.save()
        logger.info(f"User '{username}' successfully created")
        return Response(
            status=status.HTTP_201_CREATED,
            data={"message": "пользователь успешно создан"},
        )
    except Exception as e:
        logger.error(f"Error occurred while creating user '{username}': {str(e)}")
        return Response(
            status=status.HTTP_500_INTERNAL_SERVER_ERROR,
            data={"message": str(e)},
        )


@swagger_auto_schema(
    method="get",
    operation_summary="Получить профиль пользователя",
    operation_description="Получить профиль текущего аутентифицированного пользователя.",
    responses={
        200: openapi.Response(
            description="Данные профиля пользователя",
            schema=openapi.Schema(
                type=openapi.TYPE_OBJECT,
                properties={
                    "is_banned": openapi.Schema(
                        type=openapi.TYPE_BOOLEAN,
                        description="Забанен ли пользователь",
                    ),
                    "user": openapi.Schema(
                        type=openapi.TYPE_OBJECT,
                        properties={
                            "username": openapi.Schema(
                                type=openapi.TYPE_STRING,
                                description="Имя пользователя",
                            ),
                            "email": openapi.Schema(
                                type=openapi.TYPE_STRING,
                                format=openapi.FORMAT_EMAIL,
                                description="Электронная почта",
                            ),
                            "first_name": openapi.Schema(
                                type=openapi.TYPE_STRING,
                                description="Имя",
                            ),
                            "last_name": openapi.Schema(
                                type=openapi.TYPE_STRING,
                                description="Фамилия",
                            ),
                            "is_staff": openapi.Schema(
                                type=openapi.TYPE_BOOLEAN,
                                description="Является ли пользователь сотрудником",
                            ),
                            "date_joined": openapi.Schema(
                                type=openapi.TYPE_STRING,
                                format=openapi.FORMAT_DATETIME,
                                description="Дата регистрации",
                            ),
                            "last_login": openapi.Schema(
                                type=openapi.TYPE_STRING,
                                format=openapi.FORMAT_DATETIME,
                                description="Дата последнего входа",
                            ),
                            "phonenumber": openapi.Schema(
                                type=openapi.TYPE_STRING,
                                description="Номер телефона",
                            ),
                            "last_login_ip": openapi.Schema(
                                type=openapi.TYPE_STRING,
                                format=openapi.FORMAT_IPV4,
                                description="Последний IP-адрес входа",
                            ),
                        },
                    ),
                },
            ),
        ),
        401: openapi.Response(
            description="Unauthorized: Если пользователь не аутентифицирован.",
            schema=openapi.Schema(
                type=openapi.TYPE_OBJECT,
                properties={
                    "detail": openapi.Schema(
                        type=openapi.TYPE_STRING,
                        description="Сообщение об ошибке аутентификации",
                    )
                },
            ),
        ),
    },
)
@swagger_auto_schema(
    method="put",
    operation_summary="Обновить профиль пользователя",
    operation_description="Обновить профиль текущего аутентифицированного пользователя. Можно обновлять одно или несколько полей: first_name, last_name, password, email, phonenumber. Если поле не отправлено, оно останется неизменным.",
    manual_parameters=[token_param_config],
    request_body=openapi.Schema(
        type=openapi.TYPE_OBJECT,
        properties={
            "first_name": openapi.Schema(
                type=openapi.TYPE_STRING,
                description="Имя пользователя (опционально)",
            ),
            "last_name": openapi.Schema(
                type=openapi.TYPE_STRING,
                description="Фамилия пользователя (опционально)",
            ),
            "password": openapi.Schema(
                type=openapi.TYPE_STRING,
                description="Пароль пользователя (опционально)",
            ),
            "email": openapi.Schema(
                type=openapi.TYPE_STRING,
                format=openapi.FORMAT_EMAIL,
                description="Электронная почта пользователя (опционально)",
            ),
            "phonenumber": openapi.Schema(
                type=openapi.TYPE_STRING,
                description="Номер телефона пользователя (опционально)",
            ),
        },
    ),
    responses={
        200: openapi.Response(
            description="Профиль пользователя обновлен",
            schema=openapi.Schema(
                type=openapi.TYPE_OBJECT,
                properties={
                    "user": openapi.Schema(
                        type=openapi.TYPE_OBJECT,
                        properties={
                            "username": openapi.Schema(
                                type=openapi.TYPE_STRING,
                                description="Имя пользователя",
                            ),
                            "email": openapi.Schema(
                                type=openapi.TYPE_STRING,
                                format=openapi.FORMAT_EMAIL,
                                description="Электронная почта",
                            ),
                            "first_name": openapi.Schema(
                                type=openapi.TYPE_STRING,
                                description="Имя",
                            ),
                            "last_name": openapi.Schema(
                                type=openapi.TYPE_STRING,
                                description="Фамилия",
                            ),
                            "phonenumber": openapi.Schema(
                                type=openapi.TYPE_STRING,
                                description="Номер телефона",
                            ),
                            "is_banned": openapi.Schema(
                                type=openapi.TYPE_BOOLEAN,
                                description="Забанен ли пользователь",
                            ),
                            "last_login_ip": openapi.Schema(
                                type=openapi.TYPE_STRING,
                                format=openapi.FORMAT_IPV4,
                                description="Последний IP-адрес входа",
                            ),
                        },
                    ),
                },
            ),
        ),
        400: openapi.Response(
            description="Bad Request: Неверные данные",
            schema=openapi.Schema(
                type=openapi.TYPE_OBJECT,
                properties={
                    "detail": openapi.Schema(
                        type=openapi.TYPE_STRING,
                        description="Сообщение об ошибке",
                    )
                },
            ),
        ),
        401: openapi.Response(
            description="Unauthorized: Если пользователь не аутентифицирован.",
            schema=openapi.Schema(
                type=openapi.TYPE_OBJECT,
                properties={
                    "detail": openapi.Schema(
                        type=openapi.TYPE_STRING,
                        description="Сообщение об ошибке аутентификации",
                    )
                },
            ),
        ),
    },
)
@api_view(["GET", "PUT"])
@permission_classes([IsAuthenticated])
def user_profile_detail(request):
    """
    Получить или обновить профиль текущего аутентифицированного пользователя.

    Метод GET возвращает данные профиля пользователя.
    Метод PUT позволяет обновлять поля last_name, first_name, password, email и phonenumber.

    Аргументы:
    - request: объект запроса.

    Возвращаемые данные:
    - GET: Ответ с данными профиля пользователя.
    - PUT: Ответ с обновленными данными профиля пользователя или сообщением об ошибке.

    Возможные ошибки:
    - 401: Если пользователь не аутентифицирован.
    - 404: Если профиль пользователя не найден.
    """

    def get_client_ip(request):
        x_forwarded_for = request.META.get("HTTP_X_FORWARDED_FOR")
        if x_forwarded_for:
            ip = x_forwarded_for.split(",")[0]
        else:
            ip = request.META.get("REMOTE_ADDR")
        return ip

    try:
        user_profile = models.UserProfile.objects.get(user=request.user)

        if request.method == "GET":
            serializer = serializers.UserProfileSerializer(user_profile)
            return Response(serializer.data)

        elif request.method == "PUT":
            data = request.data
            user = request.user
            update_user_fields = []
            update_profile_fields = []

            if "first_name" in data and data["first_name"] != user.first_name:
                user.first_name = data["first_name"]
                update_user_fields.append("first_name")

            if "last_name" in data and data["last_name"] != user.last_name:
                user.last_name = data["last_name"]
                update_user_fields.append("last_name")

            if "email" in data and data["email"] != user.email:
                user.email = data["email"]
                update_user_fields.append("email")

            if "password" in data:
                user.set_password(data["password"])
                update_user_fields.append("password")

            if (
                "phonenumber" in data
                and data["phonenumber"] != user_profile.phonenumber
            ):
                user_profile.phonenumber = data["phonenumber"]
                update_profile_fields.append("phonenumber")

            client_ip = get_client_ip(request)
            if client_ip != user_profile.last_login_ip:
                user_profile.last_login_ip = client_ip
                update_profile_fields.append("last_login_ip")

            if update_user_fields:
                user.save(update_fields=update_user_fields)

            if update_profile_fields:
                user_profile.save(update_fields=update_profile_fields)

            logger.info(
                f"User {request.user.username} updated their profile. Updated fields: {update_user_fields + update_profile_fields}"
            )

            serializer = serializers.UserProfileSerializer(user_profile)
            return Response(serializer.data, status=status.HTTP_200_OK)

    except models.UserProfile.DoesNotExist:
        logger.error(f"UserProfile does not exist for user {request.user.username}")
        return Response(
            status=status.HTTP_404_NOT_FOUND,
            data={"message": "Профиль пользователя не найден"},
        )
    except Exception as e:
        logger.error(
            f"Error while updating profile for user {request.user.username}: {str(e)}"
        )
        return Response(
            status=status.HTTP_500_INTERNAL_SERVER_ERROR,
            data={
                "message": "Произошла ошибка при обновлении профиля",
                "error": str(e),
            },
        )


def logout_view(request):
    logout(request)
    return redirect("login_view")


def login_view(request):
    if request.method == "POST":
        username = request.POST.get("username")
        password = request.POST.get("password")
        user = authenticate(request, username=username, password=password)

        if user is not None:
            login(request, user)
            return redirect("uploadFile")

    return render(request, "login.html", context={})


@swagger_auto_schema(
    method="get",
    operation_summary="Запрос на получение данных с Внешнего сервера",
    operation_description="Запрос на получение данных о посещаемости. Требует передачи заголовка X-API-KEY для аутентификации.",
    manual_parameters=[
        openapi.Parameter(
            name="X-API-KEY",
            in_=openapi.IN_HEADER,
            type=openapi.TYPE_STRING,
            required=True,
            description="API ключ для аутентификации запроса.",
        ),
    ],
    responses={
        200: openapi.Response(
            description="Запуск процесса получения данных.",
            schema=openapi.Schema(
                type=openapi.TYPE_OBJECT,
                properties={
                    "message": openapi.Schema(
                        type=openapi.TYPE_STRING,
                        description="Статус сообщения.",
                    ),
                },
            ),
        ),
        403: "Forbidden: Если доступ запрещен или отсутствует API ключ.",
        500: "Internal Server Error: В случае ошибки сервера.",
    },
)
@api_view(http_method_names=["GET"])
@permission_classes([permissions.IsAuthenticatedOrAPIKey])
def fetch_data_view(request):
    """
    Запрос на получение данных о посещаемости. Требует передачи заголовка X-API-KEY для аутентификации.

    Args:
    запрос: объект запроса.

    Returns:
    Ответ: статус сообщения.

    Raises:
    Http403: Если доступ запрещен или отсутствует API ключ.
    Http500: В случае ошибки сервера.
    """
    function_name = "fetch_data_view"
    start_time = time.perf_counter()
    logger.info(f"{function_name}: Request received")

    try:
        api_key = request.headers.get("X-API-KEY")
        if api_key is None:
            logger.warning(f"{function_name}: API key not provided in request headers")
            return Response(
                status=status.HTTP_403_FORBIDDEN,
                data={"error": "Доступ запрещен. Не указан API ключ."},
            )

        try:
            key_obj = models.APIKey.objects.get(key=api_key)
            if not key_obj.is_active:
                logger.warning(f"{function_name}: API key {api_key} is inactive")
                return Response(
                    status=status.HTTP_403_FORBIDDEN,
                    data={"error": "Доступ запрещен. Недействительный API ключ."},
                )
        except models.APIKey.DoesNotExist:
            logger.warning(f"{function_name}: API key {api_key} does not exist")
            return Response(
                status=status.HTTP_403_FORBIDDEN,
                data={"error": "Доступ запрещен. Недействительный API ключ."},
            )

        utils.get_all_attendance()
        logger.info(f"{function_name}: Attendance data fetched successfully")
        return Response(status=status.HTTP_200_OK, data={"message": "Done"})

    except Exception as e:
        logger.error(
            f"{function_name}: Error occurred while fetching attendance data: {str(e)}"
        )
        return Response(
            status=status.HTTP_500_INTERNAL_SERVER_ERROR,
            data={"error": str(e)},
        )
    finally:
        end_time = time.perf_counter()
        duration_seconds = end_time - start_time
        duration_human_readable = utils.format_duration(duration_seconds)
        logger.info(
            f"{function_name} completed in {duration_human_readable} (({duration_seconds:.2f} seconds))"
        )


@swagger_auto_schema(
    method="get",
    operation_summary="Получение данных о посещаемости в формате Excel",
    operation_description="Получение данных о посещаемости с внешнего сервера и создание Excel файла. Требуется аутентификация.",
    manual_parameters=[
        openapi.Parameter(
            name="X-API-KEY",
            in_=openapi.IN_HEADER,
            type=openapi.TYPE_STRING,
            required=True,
            description="API ключ для аутентификации запроса.",
        ),
        openapi.Parameter(
            name="endDate",
            in_=openapi.IN_QUERY,
            type=openapi.TYPE_STRING,
            required=True,
            description="Конечная дата для данных о посещаемости в формате YYYY-MM-DD.",
        ),
        openapi.Parameter(
            name="startDate",
            in_=openapi.IN_QUERY,
            type=openapi.TYPE_STRING,
            required=True,
            description="Начальная дата для данных о посещаемости в формате YYYY-MM-DD.",
        ),
    ],
    responses={
        200: openapi.Response(
            description="Excel файл с данными о посещаемости.",
            schema=openapi.Schema(
                type=openapi.TYPE_FILE,
                description="Созданный Excel файл, содержащий данные о посещаемости.",
            ),
        ),
        400: openapi.Response(
            description="Bad Request: отсутствует начальная или конечная дата."
        ),
        403: openapi.Response(
            description="Forbidden: если доступ запрещен или отсутствует API ключ."
        ),
        500: openapi.Response(
            description="Internal server error: если сервер столкнулся с ошибкой."
        ),
    },
)
@api_view(http_method_names=["GET"])
@permission_classes([permissions.IsAuthenticatedOrAPIKey])
@utils.add_api_key_header
def sent_excel(request, department_id):
    """
    Получение данных о посещаемости в формате Excel.

    Получение данных о посещаемости с внешнего сервера на основе предоставленного ID отдела,
    начальной и конечной дат. Создание и возврат Excel файла, содержащего данные о посещаемости.

    Аргументы:
        request (HttpRequest): Объект HTTP запроса.
        department_id (int): ID отдела, для которого запрашиваются данные о посещаемости.

    Параметры запроса:
        - startDate (str): Начальная дата для данных о посещаемости в формате YYYY-MM-DD.
        - endDate (str): Конечная дата для данных о посещаемости в формате YYYY-MM-DD.

    Возвращает:
        HttpResponse: HTTP ответ с созданным Excel файлом или сообщением об ошибке.

    Исключения:
        ValueError: Если начальная или конечная дата отсутствует в параметрах запроса.
        ConnectionError: Если возникла проблема с получением данных с внешнего сервера.
    """
    logger.info(
        f"Request received to generate Excel file for department ID {department_id}"
    )

    end_date = request.query_params.get("endDate", None)
    start_date = request.query_params.get("startDate", None)

    if not all([end_date, start_date]):
        logger.warning(
            f"Missing startDate or endDate in request parameters for department ID {department_id}"
        )
        return Response(
            {"error": "Missing startDate or endDate"},
            status=status.HTTP_400_BAD_REQUEST,
        )
    try:
        end_date = datetime.datetime.strptime(end_date, "%Y-%m-%d").date()
        start_date = datetime.datetime.strptime(start_date, "%Y-%m-%d").date()
    except ValueError as e:
        logger.error(f"Invalid date format for department ID {department_id}: {e}")
        return Response(
            {"error": f"Invalid date format: {e}"},
            status=status.HTTP_400_BAD_REQUEST,
        )

    logger.debug(
        f"Parsed dates for department ID {department_id}: start_date={start_date}, end_date={end_date}"
    )

    end_date += datetime.timedelta(days=1)
    start_date += datetime.timedelta(days=1)

    main_ip = request.build_absolute_uri("/")[:-1]
    rows = []
    page = 1

    while True:
        cache_key = f"{main_ip}_api_department_stats_{department_id}_{start_date}_{end_date}_page_{page}"
        url = f"{main_ip}/api/department/stats/{department_id}/?end_date={end_date}&start_date={start_date}&page={page}"

        logger.debug(f"Fetching data for department ID {department_id} from URL: {url}")

        data = get_cache(
            cache_key, query=lambda: utils.fetch_data(url), timeout=1 * 60 * 60
        )

        if "results" not in data or not data["results"]:
            logger.info(
                f"No more results found for department ID {department_id}, stopping data fetch."
            )
            break

        with ThreadPoolExecutor(max_workers=3) as executor:
            future = executor.submit(utils.parse_attendance_data, data["results"])
            rows += future.result()
            logger.debug(
                f"Processed page {page} for department ID {department_id}, rows collected: {len(rows)}"
            )

        if not data.get("next"):
            logger.info(
                f"All pages processed for department ID {department_id}, total rows collected: {len(rows)}"
            )
            break
        page += 1

    if rows:
        logger.info(
            f"Creating Excel file for department ID {department_id} with {len(rows)} rows"
        )
        df_pivot_sorted = utils.create_dataframe(rows)
        wb = utils.save_to_excel(df_pivot_sorted, rows)  # Добавлено 'rows'

        response = HttpResponse(
            content_type="application/vnd.openxmlformats-officedocument.spreadsheetml.sheet"
        )
        response["Content-Disposition"] = (
            f"attachment; filename=Посещаемость_{department_id}.xlsx"
        )

        with NamedTemporaryFile(delete=False) as tmp:
            wb.save(tmp.name)
            tmp.seek(0)
            response.write(tmp.read())

        logger.info(
            f"Excel file created successfully for department ID {department_id}"
        )
        return response
    else:
        logger.error(
            f"Failed to generate Excel file for department ID {department_id}, no data rows found"
        )
        return Response(
            {"error": "Failed to generate Excel file"},
            status=status.HTTP_500_INTERNAL_SERVER_ERROR,
        )


class UploadFileView(View):
    """
    Класс представления для обработки действий по загрузке файлов.

    Отображает форму загрузки файла (upload_file.html)
    и обрабатывает POST-запросы для импорта данных из файла.
    """

    template_name = "upload_file.html"

    def get(self, request, *args, **kwargs):
        """
        Обрабатывает GET-запросы.

        Args:
            request (HttpRequest): Объект запроса.
            *args: Дополнительные позиционные аргументы.
            **kwargs: Дополнительные именованные аргументы.

        Returns:
            HttpResponse: Отрисовывает шаблон upload_file.html
            с контекстом, содержащим список всех категорий файлов (categories) и список родительских отделов (parent_departments).
        """
        logger.info("GET request received for file upload view")
        categories = models.FileCategory.objects.all()
        parent_departments = models.ParentDepartment.objects.exclude(id=1)
        context = {"categories": categories, "parent_departments": parent_departments}
        logger.debug(f"Rendering template with context: {context}")
        return render(request, self.template_name, context=context)

    def post(self, request, *args, **kwargs):
        """
        Обрабатывает POST-запросы.

        Args:
            request (HttpRequest): Объект запроса.
            *args: Дополнительные позиционные аргументы.
            **kwargs: Дополнительные именованные аргументы.

        Returns:
            HttpResponse: Возвращает редирект на страницу загрузки файла или
            рендеринг upload_file.html с соответствующим контекстом.

        Raises:
            Exception: Если произошла ошибка при обработке файла.
        """
        logger.info("POST request received for file upload view")
        file_path = request.FILES.get("file")
        category_slug = request.POST.get("category")
        parent_department_id = request.POST.get("parent_department")

        if file_path and category_slug:
            logger.debug(f"File received: {file_path.name}, Category: {category_slug}")
            try:
                if file_path.name.endswith(".xlsx"):
                    logger.info("Processing Excel file")
                    rows = self.handle_excel(file_path)
                    if category_slug == "delete_staff":
                        logger.info("Deleting staff based on Excel data")
                        self.delete_staff(request, rows, parent_department_id)
                    elif category_slug == "staff":
                        logger.info("Processing staff data from Excel")
                        self.process_staff(request, rows)
                    elif category_slug == "departments":
                        logger.info("Processing departments data from Excel")
                        self.process_departments(request, rows)
                    elif category_slug == "load_geo":
                        rows = rows[1:]
                        logger.info("Processing ClassLocation data from Excel")
                        self.process_class_locations(request, rows)
                    messages.success(
                        request, "Файл успешно обработан и данные обновлены."
                    )
                elif file_path.name.endswith(".zip") and category_slug == "photo":
                    logger.info("Processing ZIP file for photos")
                    self.handle_zip(request, file_path)
                    messages.success(request, "Фото успешно загружены.")
                else:
                    logger.warning("Invalid file format or category")
                    messages.error(request, "Неверный формат файла или категория.")
                    return render(request, self.template_name)

                return redirect("uploadFile")
            except Exception as error:
                logger.error(f"Error processing file: {str(error)}")
                messages.error(request, f"Ошибка при обработке файла: {str(error)}")
        else:
            logger.warning("File or category missing in the POST request")
            messages.error(
                request,
                "Проверьте правильность заполненных данных или неверный формат файла.",
            )

        return render(request, self.template_name)

    @transaction.atomic
    def handle_excel(self, file_path):
        """
        Обрабатывает загрузку и импорт данных из файла Excel.

        Args:
            file_path (File): Путь к загруженному файлу.
            category_slug (str): Категория файла для обработки.

        Raises:
            Exception: Если произошла ошибка при обработке файла Excel.
        """
        logger.info("Handling Excel file")
        try:
            wb = load_workbook(file_path)
            ws = wb.active
            ws.delete_rows(1, 2)
            rows = list(ws.iter_rows())
            logger.debug(f"Rows before sorting: {[row[0].value for row in rows]}")

            rows.sort(
                key=lambda row: (
                    not str(row[0].value).isdigit(),
                    str(row[0].value).zfill(10),
                ),
                reverse=False,
            )
            logger.debug(f"Rows after sorting: {[row[0].value for row in rows]}")
            logger.debug(f"Excel file processed, number of rows: {len(rows)}")
            return rows
        except Exception as e:
            logger.error(f"Error processing Excel file: {str(e)}")
            raise

    @transaction.atomic
    def process_class_locations(self, request, rows):
        """
        Processes a list of Excel file rows to populate the ClassLocation model using bulk_create and bulk_update.

        This method processes rows containing class location data, extracting details such as
        name, address, latitude, and longitude. It then either creates new ClassLocation records
        or updates existing ones based on matching name and address. Records with missing or invalid
        data are skipped, and errors are logged.

        Args:
            request (HttpRequest): The request object.
            rows (list): A list of Excel rows, where each row contains data in the format
                [name, address, geo].

        Raises:
            ValueError: If the 'geo' column value is missing or invalid.

        Returns:
            None: Populates the ClassLocation model and sends success or error messages
            to the request user regarding records that were created, updated, or skipped due to errors.

        Logs:
            Logs details of processed rows, including created, updated, and skipped rows. If errors
            occur, they are logged and the user is notified.
        """
        to_create = []
        to_update = []
        existing_locations = {
            (loc.name, loc.address): loc for loc in models.ClassLocation.objects.all()
        }

        error_count = 0
        error_details = []
        MAX_ERROR_DETAILS = 10

        for index, row in enumerate(rows):
            try:
                name = str(row[0].value).strip()
                address = str(row[1].value).strip()
                geo_data = str(row[2].value)

                if not geo_data or geo_data.lower() == "none":
                    raise ValueError("Отсутствует значение в столбце 'geo'.")

                latitude, longitude = utils.extract_coordinates(geo_data)

                if not all([name, address, latitude, longitude]):
                    raise ValueError("Отсутствуют необходимые данные.")

                latitude = float(latitude)
                longitude = float(longitude)

                if (name, address) in existing_locations:
                    location = existing_locations[(name, address)]
                    location.latitude = latitude
                    location.longitude = longitude
                    to_update.append(location)
                else:
                    to_create.append(
                        models.ClassLocation(
                            name=name,
                            address=address,
                            latitude=latitude,
                            longitude=longitude,
                        )
                    )
            except Exception as e:
                logger.error(f"Error processing row {index} for ClassLocation: {e}")
                error_count += 1
                if len(error_details) < MAX_ERROR_DETAILS:
                    error_details.append(f"Строка {index + 2}: {e}")
                continue

        if to_create:
            try:
                models.ClassLocation.objects.bulk_create(to_create)
                logger.info(f"Создано новых записей: {len(to_create)}")
            except Exception as e:
                logger.error(f"Error during bulk_create: {e}")
                messages.error(
                    request, "Не удалось создать новые записи ClassLocation."
                )

        if to_update:
            try:
                models.ClassLocation.objects.bulk_update(
                    to_update, ["latitude", "longitude"]
                )
                logger.info(f"Обновлено существующих записей: {len(to_update)}")
            except Exception as e:
                logger.error(f"Error during bulk_update: {e}")
                messages.error(
                    request, "Не удалось обновить существующие записи ClassLocation."
                )

        success_message = f"Успешно добавлено {len(to_create)} новых записей и обновлено {len(to_update)} записей."
        if error_count > 0:
            success_message += f" Пропущено {error_count} записей из-за ошибок."
        messages.success(request, success_message)

        if error_details:
            error_message = (
                "Некоторые записи были пропущены из-за ошибок:\n"
                + "\n".join(error_details)
            )
            if error_count > MAX_ERROR_DETAILS:
                error_message += f"\n...и ещё {error_count - MAX_ERROR_DETAILS} ошибок."
            messages.warning(request, error_message)

    def delete_staff(self, request, rows, parent_department_id):
        """
        Удаляет сотрудников дочерних отделов, отсутствующих в переданном списке PIN-кодов.

        Метод получает родительский отдел по `parent_department_id` и находит все связанные
        дочерние отделы. Затем проверяет, какие PIN-коды сотрудников из базы данных
        отсутствуют в списке, переданном в `rows`, и удаляет таких сотрудников.

        Args:
            request: HTTP-запрос для отправки сообщений об успешном или неудачном удалении.
            rows: Список строк с PIN-кодами сотрудников, которых нужно оставить.
            parent_department_id: ID родительского отдела для поиска связанных дочерних отделов.

        Exceptions:
            ValueError: Если не передан `parent_department_id` или не найдены дочерние отделы.
            models.ParentDepartment.DoesNotExist: Если родительский отдел с данным ID не найден.
            Exception: Любая другая ошибка, возникшая при удалении сотрудников.
        """
        logger.info(f"Deleting staff for parent department ID: {parent_department_id}")
        try:
            if not parent_department_id:
                raise ValueError("ID родительского отдела не был передан.")

            parent_department = models.ParentDepartment.objects.get(
                id=parent_department_id
            )

            child_departments = models.ChildDepartment.objects.filter(
                parent__name=parent_department.name
            )
            if not child_departments.exists():
                raise ValueError(
                    f"Для родительского отдела {parent_department.name} не найдены дочерние отделы."
                )

            pin_list_from_file = [row[0].value for row in rows if row[0].value]

            staff_in_db = models.Staff.objects.filter(department__in=child_departments)

            staff_to_delete = staff_in_db.exclude(pin__in=pin_list_from_file)

            deleted_count, _ = staff_to_delete.delete()
            logger.info(f"Deleted {deleted_count} staff members")
            messages.success(
                request, f"Успешно удалено {deleted_count} сотрудника(ов)."
            )

        except models.ParentDepartment.DoesNotExist:
            error_message = f"Родительский отдел с ID {parent_department_id} не найден."
            logger.error(error_message)
            messages.error(request, error_message)
        except ValueError as ve:
            logger.warning(f"ValueError during staff deletion: {str(ve)}")
            messages.error(request, str(ve))
        except Exception as e:
            logger.error(f"Unexpected error during staff deletion: {str(e)}")
            messages.error(
                request, f"Произошла ошибка при удалении сотрудников: {str(e)}"
            )

    def process_departments(self, request, rows):
        """
        Обрабатывает данные для категории "departments" из Excel файла.
        Args:
            rows (list): Список строк из файла Excel.
        Raises:
            Exception: Если произошла ошибка при обработке строки.
        """
        logger.info("Processing departments data")

        created_parent_departments = []
        created_child_departments = []

        try:
            for row in rows:
                parent_department_id_value = row[2].value
                parent_department_name = row[3].value
                child_department_name = row[1].value
                child_department_id_value = row[0].value

                parent_department_id = (
                    utils.normalize_id(str(parent_department_id_value).strip())
                    if parent_department_id_value
                    else None
                )
                child_department_id = (
                    utils.normalize_id(str(child_department_id_value).strip())
                    if child_department_id_value
                    else None
                )

                if not parent_department_id or not child_department_id:
                    logger.debug("Skipping row due to missing or invalid ID")
                    continue

                if parent_department_name:
                    parent_department, parent_created = (
                        models.ParentDepartment.objects.get_or_create(
                            id=parent_department_id,
                            defaults={"name": parent_department_name},
                        )
                    )
                    if parent_created:
                        created_parent_departments.append(parent_department_name)
                        logger.info(
                            f"Created new parent department: {parent_department_name}"
                        )

                    parent_department_as_child, child_created = (
                        models.ChildDepartment.objects.get_or_create(
                            id=parent_department.id,
                            defaults={"name": parent_department.name, "parent": None},
                        )
                    )
                else:
                    parent_department_as_child = models.ChildDepartment.objects.get(
                        id="1"
                    )

                child_department, child_created = (
                    models.ChildDepartment.objects.get_or_create(
                        id=child_department_id,
                        defaults={
                            "name": child_department_name,
                            "parent": parent_department_as_child,
                        },
                    )
                )
                if child_created:
                    created_child_departments.append(child_department_name)
                    logger.info(
                        f"Created new child department: {child_department_name}"
                    )

            if created_parent_departments or created_child_departments:
                messages.success(
                    request,
                    f"Создано родительских отделов: {len(created_parent_departments)}, "
                    f"дочерних отделов: {len(created_child_departments)}.",
                )

        except Exception as error:
            logger.error(f"Error processing departments: {str(error)}")
            messages.error(request, f"Ошибка при обработке отдела: {str(error)}")

    def process_staff(self, request, rows):
        """
        Обрабатывает данные для категории "staff" из Excel файла.
        except Exception as error:
            messages.error(request, f"Ошибка при обработке отдела: {str(error)}")

        Args:
            rows (list): Список строк из файла Excel.

        Raises:
            Exception: Если произошла ошибка при обработке строки.
        """
        logger.info("Processing staff data")
        staff_instances = []
        departments_cache = {}

        try:
            for row in rows:
                pin = row[0].value
                name = row[1].value
                surname = row[2].value or "Нет фамилии"
                department_id = str(row[3].value) if row[3].value else None
                position_name = (
                    row[5].value or "Сотрудник" if len(row) > 5 else "Сотрудник"
                )

                position, _ = models.Position.objects.get_or_create(name=position_name)

                if department_id:
                    if department_id in departments_cache:
                        department = departments_cache[department_id]
                    else:
                        try:
                            department = models.ChildDepartment.objects.get(
                                id=department_id
                            )
                            departments_cache[department_id] = department
                        except models.ChildDepartment.DoesNotExist:
                            department = None
                else:
                    department = None

                staff_instance = models.Staff(
                    pin=pin,
                    name=name,
                    surname=surname,
                    department=department,
                )

                staff_instances.append((staff_instance, position))

            pin_list = [staff[0].pin for staff in staff_instances]
            existing_staff = models.Staff.objects.filter(pin__in=pin_list)
            existing_staff_dict = {staff.pin: staff for staff in existing_staff}

            staff_to_create = []
            staff_to_update = []

            for staff_instance, position in staff_instances:
                if staff_instance.pin in existing_staff_dict:
                    existing = existing_staff_dict[staff_instance.pin]
                    if staff_instance.name and staff_instance.name != existing.name:
                        existing.name = staff_instance.name
                    if (
                        staff_instance.surname
                        and staff_instance.surname != existing.surname
                    ):
                        existing.surname = staff_instance.surname
                    if (
                        staff_instance.department
                        and staff_instance.department != existing.department
                    ):
                        existing.department = staff_instance.department
                    if position.name and position.name != "Сотрудник":
                        if not existing.positions.filter(name=position.name).exists():
                            existing.positions.add(position)
                    staff_to_update.append(existing)
                else:
                    try:
                        staff_instance.save()
                        staff_instance.positions.add(position)
                        staff_to_create.append(staff_instance)
                    except IntegrityError:
                        logger.warning(
                            f"Duplicate entry for pin {staff_instance.pin}, skipping."
                        )
                        continue

            for staff in staff_to_update:
                staff.save()

            logger.info(f"Updated {len(staff_to_update)} staff members")
            logger.info(f"Created {len(staff_to_create)} new staff members")
            messages.success(
                request, f"Успешно обновлено {len(staff_to_update)} сотрудников."
            )
            messages.success(
                request, f"Успешно добавлено {len(staff_to_create)} новых сотрудников."
            )

        except Exception as e:
            logger.error(f"Error processing staff data: {str(e)}")
            messages.error(request, f"Ошибка при обработке сотрудников: {str(e)}")

    def handle_zip(self, request, file_path):
        """
        Обрабатывает загрузку и импорт данных из ZIP архива для Staff.
        Args:
            file_path (File): Путь к загруженному файлу.

        Raises:
            Exception: Если произошла ошибка при обработке ZIP файла.
        """
        logger.info("Processing ZIP file for staff photos")
        try:
            with zipfile.ZipFile(file_path, "r") as zip_file:
                zip_file.extractall("/tmp")
                for filename in zip_file.namelist():
                    pin = os.path.splitext(filename)[0]
                    staff_member = models.Staff.objects.filter(pin=pin).first()
                    if staff_member:
                        with zip_file.open(filename) as file:
                            new_avatar = ContentFile(file.read())
                            new_avatar.name = filename
                            if new_avatar:
                                if staff_member.avatar:
                                    staff_member.avatar.delete(save=False)
                                staff_member.avatar.save(
                                    new_avatar.name, new_avatar, save=False
                                )
                                staff_member.save()
            logger.info("Staff photos updated successfully")
            messages.success(request, "Фотографии успешно обновлены.")
        except Exception as e:
            logger.error(f"Error processing ZIP file: {str(e)}")
            messages.error(
                request, f"Ошибка при обработке архива с фотографиями: {str(e)}"
            )


class APIKeyCheckView(APIView):
    """
    Проверка API ключа.

    Проверяет наличие и валидность переданного API ключа в заголовке запроса.
    Если ключ отсутствует или недействителен, возвращает соответствующее сообщение об ошибке.

    Методы:
        get: Проверяет API ключ и возвращает данные о его создании и статусе активности.

    Права доступа:
        AllowAny: Доступ открыт для всех пользователей, аутентификация не требуется.
    """

    permission_classes = [AllowAny]

    @swagger_auto_schema(
        operation_summary="Проверка API ключа",
        operation_description="Проверяет наличие и валидность переданного API ключа в заголовке запроса.",
        manual_parameters=[
            openapi.Parameter(
                name="X-API-KEY",
                in_=openapi.IN_HEADER,
                type=openapi.TYPE_STRING,
                required=True,
                description="API ключ для проверки.",
            )
        ],
        responses={
            200: openapi.Response(
                description="Данные о создании и статусе активности API ключа.",
                schema=openapi.Schema(
                    type=openapi.TYPE_OBJECT,
                    properties={
                        "data": openapi.Schema(
                            type=openapi.TYPE_OBJECT,
                            properties={
                                "created_at": openapi.Schema(
                                    type=openapi.TYPE_STRING,
                                    format="date-time",
                                    description="Дата и время создания ключа.",
                                ),
                                "is_active": openapi.Schema(
                                    type=openapi.TYPE_BOOLEAN,
                                    description="Статус активности ключа.",
                                ),
                            },
                        )
                    },
                ),
            ),
            400: openapi.Response(
                description="Некорректный запрос: отсутствует или недействителен API ключ.",
                schema=openapi.Schema(
                    type=openapi.TYPE_OBJECT,
                    properties={
                        "message": openapi.Schema(
                            type=openapi.TYPE_STRING,
                            description="Сообщение об ошибке.",
                        ),
                        "error": openapi.Schema(
                            type=openapi.TYPE_STRING,
                            description="Описание ошибки.",
                        ),
                    },
                ),
            ),
        },
    )
    def get(self, request, *args, **kwargs):
        """
        Проверяет API ключ и возвращает данные о его создании и статусе активности.

        Аргументы:
            request (HttpRequest): Объект HTTP запроса.

        Возвращает:
            Response: Ответ с данными о создании и статусе активности API ключа, либо сообщение об ошибке.
        """
        logger.info("API Key check request received")

        api_key = request.headers.get("X-API-KEY")

        if not api_key:
            logger.warning("API Key is missing in the request")
            return Response(
                {"message": "API Key is missing"},
                status=status.HTTP_400_BAD_REQUEST,
            )

        try:
            secret_key = utils.APIKeyUtility.get_secret_key()
            logger.debug("Secret key retrieved successfully")
            data = utils.APIKeyUtility.decrypt_data(
                api_key, secret_key, fields=("created_at", "is_active")
            )
            logger.info("API Key is valid")
            return Response({"data": data}, status=status.HTTP_200_OK)
        except Exception as e:
            logger.error(f"Invalid API Key: {str(e)}")
            return Response(
                {"message": "Invalid API Key", "error": str(e)},
                status=status.HTTP_400_BAD_REQUEST,
            )


def password_reset_request_view(request):
    if request.method == "POST":
        identifier = request.POST.get("identifier")
        ip_address = utils.get_client_ip(request)
        logger.error(str(ip_address))
        user = (
            User.objects.filter(username=identifier).first()
            or User.objects.filter(email=identifier).first()
        )

        user_timezone = utils.get_user_timezone(request)

        if user:
            last_request_time = models.PasswordResetRequestLog.get_last_request_time(
                user, ip_address
            )
            if not models.PasswordResetRequestLog.can_request_again(user, ip_address):
                next_possible_time = timezone.localtime(
                    last_request_time + timezone.timedelta(minutes=5), user_timezone
                )
                last_request_time_local = timezone.localtime(
                    last_request_time, user_timezone
                )
                messages.warning(
                    request,
                    f"Запрос уже был отправлен. Повторный запрос возможен в {next_possible_time.strftime('%H:%M:%S %Z')} ({next_possible_time.tzinfo}). Последний запрос был в {last_request_time_local.strftime('%H:%M:%S %Z')} ({last_request_time_local.tzinfo}).",
                )
            else:
                utils.send_password_reset_email(user, request)
                models.PasswordResetRequestLog.log_request(user, ip_address)
                current_time_local = timezone.localtime(timezone.now(), user_timezone)
                messages.success(
                    request,
                    f"Если пользователь существует, ссылка для сброса пароля была отправлена на его электронную почту. Последний запрос был в {current_time_local.strftime('%H:%M:%S %Z')} ({current_time_local.tzinfo}).",
                )
        else:
            messages.info(
                request,
                "Если пользователь существует, ссылка для сброса пароля была отправлена на его электронную почту.",
            )

        return redirect("password_reset_request")

    return render(request, "password_reset_request.html")


def password_reset_confirm_view(request, token):
    reset_token = get_object_or_404(models.PasswordResetToken, token=token)

    if not reset_token.is_valid():
        messages.error(request, "Этот токен для сброса пароля больше не действителен.")
        return redirect("password_reset_request")

    if request.method == "POST":
        new_password = request.POST.get("password")
        user = reset_token.user
        user.set_password(new_password)
        user.save()

        if models.PasswordResetToken.objects.mark_as_used(token):
            messages.success(
                request,
                "Пароль успешно сброшен. Вы можете войти в систему с новым паролем.",
            )
            return redirect("reac_app")
        else:
            messages.error(request, "Ошибка при обновлении токена. Попробуйте снова.")
            return redirect("password_reset_confirm", token=token)

    return render(request, "password_reset_confirm.html", {"token": token})


def download_examples_zip(request):
    """
    Serve the 'examples.zip' file from the media directory to the user for download.

    This view checks for the existence of 'examples.zip' in the MEDIA_ROOT directory
    and serves it as a downloadable file if found. Logs an error and raises a 404
    error if the file is missing.

    Args:
        request (HttpRequest): The HTTP request object.

    Returns:
        FileResponse: A response object containing the file for download.

    Raises:
        Http404: If the file does not exist in the specified directory.
    """
    file_path = Path(settings.MEDIA_ROOT) / "examples.zip"

    if not file_path.exists():
        logger.error(f"File not found: {file_path}")
        raise Http404("Requested file does not exist.")

    try:
        response = FileResponse(file_path.open("rb"), content_type="application/zip")
        response["Content-Disposition"] = 'attachment; filename="examples.zip"'
        return response
    except Exception as e:
        logger.error(f"Error serving file {file_path}: {e}")
        raise Http404("An error occurred while serving the file.")


@api_view(["POST"])
@permission_classes([AllowAny])
def verify_face(request):
    import numpy as np
    from sklearn.metrics.pairwise import cosine_similarity

    logger = logging.getLogger("django")
    logger.info("Received request to verify face.")

    staff_pin = request.data.get("pin")
    staff_image = request.FILES.get("image")

    if not staff_pin or not staff_image:
        logger.warning("PIN or image is missing in the request.")
        return Response(
            {"error": "PIN and image are required."}, status=status.HTTP_400_BAD_REQUEST
        )

    if staff_image.size == 0:
        logger.warning("Uploaded image is empty.")
        return Response(
            {"error": "Uploaded image is empty."}, status=status.HTTP_400_BAD_REQUEST
        )

    try:
        staff = models.Staff.objects.get(pin=staff_pin)
        logger.info(f"Staff with PIN {staff_pin} found.")
    except models.Staff.DoesNotExist:
        logger.error(f"Staff with PIN {staff_pin} does not exist.")
        return Response({"error": "Staff not found."}, status=status.HTTP_404_NOT_FOUND)

    try:
        face_mask = staff.face_mask
        logger.info(f"Face mask for staff with PIN {staff_pin} found.")
    except models.StaffFaceMask.DoesNotExist:
        logger.error(f"Face mask for staff with PIN {staff_pin} does not exist.")
        return Response(
            {"error": "Face mask for this staff member are not found."},
            status=status.HTTP_400_BAD_REQUEST,
        )

    if not face_mask.mask_encoding:
        logger.error(f"Face embeddings for staff with PIN {staff_pin} are empty.")
        return Response(
            {"error": "Face embeddings for this staff member are empty."},
            status=status.HTTP_400_BAD_REQUEST,
        )

    try:
        new_image = ml.load_image_from_memory(staff_image)
        new_embedding = ml.create_face_encoding(new_image)
        if new_embedding is None:
            logger.warning("No face detected in the uploaded image.")
            return Response(
                {"error": "No face detected in the image."},
                status=status.HTTP_400_BAD_REQUEST,
            )

        logger.info("Face detected, calculating similarity.")
        new_embedding = np.array(new_embedding).reshape(1, -1)
        stored_embeddings = np.array(face_mask.mask_encoding)

        if stored_embeddings.ndim == 1:
            stored_embeddings = stored_embeddings.reshape(1, -1)

        similarities = cosine_similarity(new_embedding, stored_embeddings)[0]
        max_similarity = np.max(similarities)

        threshold = settings.FACE_RECOGNITION_THRESHOLD
        verified = max_similarity >= threshold

        logger.info(
            f"Verification completed for PIN {staff_pin}. Score: {max_similarity}, Verified: {verified}"
        )
        return Response(
            {"verified": verified, "score": float(max_similarity)},
            status=status.HTTP_200_OK,
        )

    except Exception as e:
        logger.error(f"Error during face verification for PIN {staff_pin}: {str(e)}")
        return Response({"error": str(e)}, status=status.HTTP_400_BAD_REQUEST)


@api_view(["POST"])
@permission_classes([AllowAny])
def recognize_faces(request):
    logger = logging.getLogger("django")
    logger.info("Received request to recognize faces.")

    staff_image = request.FILES.get("image")

    if not staff_image:
        logger.warning("No image provided in the request.")
        return Response(
            {"error": "Image is required."}, status=status.HTTP_400_BAD_REQUEST
        )

    if not staff_image.name.lower().endswith((".png", ".jpg", ".jpeg")):
        logger.warning("Invalid image format provided.")
        return Response(
            {"error": "Invalid image format. Only PNG, JPG, and JPEG are allowed."},
            status=status.HTTP_400_BAD_REQUEST,
        )

    if staff_image.size == 0:
        logger.warning("Uploaded image is empty.")
        return Response(
            {"error": "Uploaded image is empty."}, status=status.HTTP_400_BAD_REQUEST
        )

    try:
        recognized_staff, unknown_faces = ml.recognize_faces_in_image(staff_image)

        if not recognized_staff and not unknown_faces:
            logger.info("No staff members or unknown faces recognized.")
            return Response(
                {"error": "No staff members recognized."},
                status=status.HTTP_404_NOT_FOUND,
            )

        logger.info(
            f"Recognition completed. Recognized staff: {len(recognized_staff)}, Unknown faces: {len(unknown_faces)}."
        )
        return Response(
            {"recognized_staff": recognized_staff, "unknown_faces": unknown_faces},
            status=status.HTTP_200_OK,
        )

    except ValidationError as ve:
        logger.warning(f"Validation error during face recognition: {str(ve)}")
        return Response({"error": str(ve)}, status=status.HTTP_400_BAD_REQUEST)
    except Exception as e:
        logger.error(f"Unexpected error during face recognition: {str(e)}")
        return Response(
            {"error": f"Face recognition error: {str(e)}"},
            status=status.HTTP_500_INTERNAL_SERVER_ERROR,
        )<|MERGE_RESOLUTION|>--- conflicted
+++ resolved
@@ -2335,36 +2335,8 @@
                     "latitude",
                     "longitude",
                 )
-<<<<<<< HEAD
-=======
-            )
-
-            absent_reasons_qs = (
-                models.AbsentReason.objects.filter(
-                    staff_id__in=staff_ids,
-                    start_date__lte=end_date,
-                    end_date__gte=start_date,
-                )
-                .select_related("staff")
-                .values("staff_id", "reason", "start_date", "end_date")
-            )
-            logger.info(f"AbsentReason records fetched: {absent_reasons_qs.count()}")
-
-            remote_works_qs = (
-                models.RemoteWork.objects.filter(
-                    Q(staff_id__in=staff_ids)
-                    & (
-                        Q(start_date__lte=end_date, end_date__gte=start_date)
-                        | Q(permanent_remote=True)
-                    )
-                )
-                .select_related("staff")
-                .values("staff_id", "permanent_remote", "start_date", "end_date")
->>>>>>> 0aa888f9
-            )
-            logger.debug(f"RemoteWork records fetched: {remote_works_qs.count()}")
-
-<<<<<<< HEAD
+            )
+
             absent_reasons_qs = (
                 models.AbsentReason.objects.filter(
                     staff_id__in=staff_ids,
@@ -2441,60 +2413,6 @@
 
                 department_attendance_map = defaultdict(list)
 
-=======
-            class_locations = list(models.ClassLocation.objects.all())
-
-            location_searcher = utils.LocationSearcher(
-                [
-                    {
-                        "latitude": loc.latitude,
-                        "longitude": loc.longitude,
-                        "name": loc.name,
-                    }
-                    for loc in class_locations
-                ]
-            )
-
-            staff_attendance_map = defaultdict(lambda: defaultdict(list))
-            for sa in staff_attendance_qs:
-                date_key = (sa["date_at"] - datetime.timedelta(days=1)).strftime(
-                    "%Y-%m-%d"
-                )
-                staff_attendance_map[sa["staff_id"]][date_key].append(sa)
-
-            lesson_attendance_map = defaultdict(lambda: defaultdict(list))
-            for la in lesson_attendance_qs:
-                date_key = la["date_at"].strftime("%Y-%m-%d")
-                lesson_attendance_map[la["staff_id"]][date_key].append(la)
-
-            absence_map = defaultdict(lambda: defaultdict(list))
-            for ar in absent_reasons_qs:
-                ar_start = max(ar["start_date"], start_date)
-                ar_end = min(ar["end_date"], end_date)
-                for single_date in daterange(ar_start, ar_end):
-                    date_key = single_date.strftime("%Y-%m-%d")
-                    absence_map[ar["staff_id"]][date_key].append(ar["reason"])
-
-            remote_work_map = defaultdict(lambda: defaultdict(bool))
-            for rw in remote_works_qs:
-                if rw["permanent_remote"]:
-                    rw_start = start_date
-                    rw_end = end_date
-                else:
-                    rw_start = max(rw["start_date"], start_date)
-                    rw_end = min(rw["end_date"], end_date)
-                for single_date in daterange(rw_start, rw_end):
-                    date_key = single_date.strftime("%Y-%m-%d")
-                    remote_work_map[rw["staff_id"]][date_key] = True
-
-            results = []
-
-            for single_date in daterange(start_date, end_date):
-                date_key = single_date.strftime("%Y-%m-%d")
-
-                department_attendance_map = defaultdict(list)
-
->>>>>>> 0aa888f9
                 for staff_id, staff in staff_dict.items():
                     staff_fio = f"{staff.surname} {staff.name}"
                     department_name = (
@@ -2518,7 +2436,6 @@
                         if sa["first_in"]:
                             sa_first_in = sa["first_in"].astimezone(
                                 timezone.get_default_timezone()
-<<<<<<< HEAD
                             )
                             if not first_in or sa_first_in < first_in:
                                 first_in = sa_first_in
@@ -2526,15 +2443,6 @@
                             sa_last_out = sa["last_out"].astimezone(
                                 timezone.get_default_timezone()
                             )
-=======
-                            )
-                            if not first_in or sa_first_in < first_in:
-                                first_in = sa_first_in
-                        if sa["last_out"]:
-                            sa_last_out = sa["last_out"].astimezone(
-                                timezone.get_default_timezone()
-                            )
->>>>>>> 0aa888f9
                             if not last_out or sa_last_out > last_out:
                                 last_out = sa_last_out
                         area_name = utils.AREA_ADDRESS_MAPPING.get(
